{
  "$schema": "https://json.schemastore.org/package.json",
  "name": "@tus/server",
  "version": "1.10.2",
  "description": "Tus resumable upload protocol in Node.js",
  "main": "dist/index.js",
  "homepage": "https://github.com/tus/tus-node-server#readme",
  "bugs": "https://github.com/tus/tus-node-server/issues",
  "repository": "tus/tus-node-server",
  "license": "MIT",
  "files": [
    "README.md",
    "LICENSE",
    "dist",
    "src"
  ],
  "scripts": {
    "build": "tsc --build",
    "test": "mocha --timeout 40000 --exit --extension ts --require ts-node/register"
  },
  "dependencies": {
    "@tus/utils": "^0.5.1",
    "debug": "^4.3.4",
    "lodash.throttle": "^4.1.1",
    "set-cookie-parser": "^2.7.1"
  },
  "devDependencies": {
    "@types/debug": "^4.1.12",
    "@types/lodash.throttle": "^4.1.9",
    "@types/mocha": "^10.0.6",
<<<<<<< HEAD
    "@types/node": "^22.10.1",
    "@types/set-cookie-parser": "^2.4.10",
=======
    "@types/node": "^22.13.7",
>>>>>>> ba571db1
    "@types/sinon": "^17.0.3",
    "@types/supertest": "^2.0.16",
    "mocha": "^11.0.1",
    "node-mocks-http": "^1.16.1",
    "should": "^13.2.3",
    "sinon": "^18.0.0",
    "supertest": "^6.3.4",
    "ts-node": "^10.9.2"
  },
  "optionalDependencies": {
    "@redis/client": "^1.6.0",
    "ioredis": "^5.4.1"
  },
  "engines": {
    "node": ">=16"
  }
}<|MERGE_RESOLUTION|>--- conflicted
+++ resolved
@@ -28,12 +28,8 @@
     "@types/debug": "^4.1.12",
     "@types/lodash.throttle": "^4.1.9",
     "@types/mocha": "^10.0.6",
-<<<<<<< HEAD
-    "@types/node": "^22.10.1",
     "@types/set-cookie-parser": "^2.4.10",
-=======
     "@types/node": "^22.13.7",
->>>>>>> ba571db1
     "@types/sinon": "^17.0.3",
     "@types/supertest": "^2.0.16",
     "mocha": "^11.0.1",
