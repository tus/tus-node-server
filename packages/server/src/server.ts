--- conflicted
+++ resolved
@@ -5,7 +5,7 @@
 import {EVENTS, ERRORS, EXPOSED_HEADERS, REQUEST_METHODS, TUS_RESUMABLE} from '@tus/utils'
 import type {DataStore, Upload, CancellationContext} from '@tus/utils'
 
-<<<<<<< HEAD
+import {BaseHandler} from './handlers/BaseHandler.js'
 import {GetHandler} from './handlers/GetHandler.js'
 import {HeadHandler} from './handlers/HeadHandler.js'
 import {OptionsHandler} from './handlers/OptionsHandler.js'
@@ -13,26 +13,9 @@
 import {PostHandler} from './handlers/PostHandler.js'
 import {DeleteHandler} from './handlers/DeleteHandler.js'
 import {validateHeader} from './validators/HeaderValidator.js'
-
-import {EVENTS, ERRORS, EXPOSED_HEADERS, REQUEST_METHODS, TUS_RESUMABLE} from '@tus/utils'
-
-import type stream from 'node:stream'
 import type {ServerOptions, RouteHandler, WithOptional} from './types.js'
-import type {DataStore, Upload, CancellationContext} from '@tus/utils'
 import {MemoryLocker} from './lockers/index.js'
-=======
-import {BaseHandler} from './handlers/BaseHandler'
-import {GetHandler} from './handlers/GetHandler'
-import {HeadHandler} from './handlers/HeadHandler'
-import {OptionsHandler} from './handlers/OptionsHandler'
-import {PatchHandler} from './handlers/PatchHandler'
-import {PostHandler} from './handlers/PostHandler'
-import {DeleteHandler} from './handlers/DeleteHandler'
-import {validateHeader} from './validators/HeaderValidator'
-import type {ServerOptions, RouteHandler, WithOptional} from './types'
-import {MemoryLocker} from './lockers'
-import {getRequest, setResponse} from './web'
->>>>>>> 0f063d94
+import {getRequest, setResponse} from './web.js'
 
 type Handlers = {
   GET: InstanceType<typeof GetHandler>
@@ -195,7 +178,7 @@
     }
 
     // Validate all required headers to adhere to the tus protocol
-    const invalid_headers = []
+    const invalid_headers: string[] = []
     for (const [name, value] of req.headers.entries()) {
       if (req.method === 'OPTIONS') {
         continue
