--- conflicted
+++ resolved
@@ -1,28 +1,33 @@
-import {BaseHandler} from './BaseHandler'
+import {BaseHandler, CancellationContext} from './BaseHandler'
 
 import {ERRORS} from '../constants'
-import {Metadata} from '../models'
+import {Metadata, Upload} from '../models'
 
 import type http from 'node:http'
 
 export class HeadHandler extends BaseHandler {
-  async send(req: http.IncomingMessage, res: http.ServerResponse) {
+  async send(
+    req: http.IncomingMessage,
+    res: http.ServerResponse,
+    context: CancellationContext
+  ) {
     const id = this.getFileIdFromRequest(req)
     if (id === false) {
       throw ERRORS.FILE_NOT_FOUND
     }
 
-<<<<<<< HEAD
-    const file = await this.lock(req, id, (signal) => {
-      return this.store.getUpload(id, {signal})
-    })
-=======
     if (this.options.onIncomingRequest) {
       await this.options.onIncomingRequest(req, res, id)
     }
 
-    const file = await this.store.getUpload(id)
->>>>>>> 6cf2786f
+    const unlock = await this.acquireLock(req, id, context)
+
+    let file: Upload
+    try {
+      file = await this.store.getUpload(id)
+    } finally {
+      await unlock()
+    }
 
     // If a Client does attempt to resume an upload which has since
     // been removed by the Server, the Server SHOULD respond with the
