--- conflicted
+++ resolved
@@ -1,27 +1,29 @@
-import {BaseHandler} from './BaseHandler'
+import {BaseHandler, CancellationContext} from './BaseHandler'
 import {ERRORS, EVENTS} from '../constants'
 
 import type http from 'node:http'
 
 export class DeleteHandler extends BaseHandler {
-  async send(req: http.IncomingMessage, res: http.ServerResponse) {
+  async send(
+    req: http.IncomingMessage,
+    res: http.ServerResponse,
+    context: CancellationContext
+  ) {
     const id = this.getFileIdFromRequest(req)
     if (id === false) {
       throw ERRORS.FILE_NOT_FOUND
     }
 
-<<<<<<< HEAD
-    await this.lock(req, id, (signal) => {
-      return this.store.remove(id, {signal})
-    })
-
-=======
     if (this.options.onIncomingRequest) {
       await this.options.onIncomingRequest(req, res, id)
     }
 
-    await this.store.remove(id)
->>>>>>> 6cf2786f
+    const unlock = await this.acquireLock(req, id, context)
+    try {
+      await this.store.remove(id)
+    } finally {
+      await unlock()
+    }
     const writtenRes = this.write(res, 204, {})
     this.emit(EVENTS.POST_TERMINATE, req, writtenRes, id)
     return writtenRes
