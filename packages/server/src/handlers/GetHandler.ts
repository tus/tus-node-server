<<<<<<< HEAD
import stream from 'node:stream'

import {BaseHandler} from './BaseHandler.js'
import {ERRORS, type Upload} from '@tus/utils'

import type http from 'node:http'
import type {RouteHandler} from '../types.js'
=======
import {BaseHandler} from './BaseHandler'
import {type CancellationContext, ERRORS, type Upload} from '@tus/utils'

import type {RouteHandler} from '../types'
>>>>>>> 0f063d94

export class GetHandler extends BaseHandler {
  paths: Map<string, RouteHandler> = new Map()

  /**
   * reMimeType is a RegExp for check mime-type form compliance with RFC1341
   * for support mime-type and extra parameters, for example:
   *
   * ```
   * text/plain; charset=utf-8
   * ```
   *
   * See: https://datatracker.ietf.org/doc/html/rfc1341 (Page 6)
   */
  reMimeType =
    // biome-ignore lint/suspicious/noControlCharactersInRegex: it's fine
    /^(?:application|audio|example|font|haptics|image|message|model|multipart|text|video|x-(?:[0-9A-Za-z!#$%&'*+.^_`|~-]+))\/([0-9A-Za-z!#$%&'*+.^_`|~-]+)((?:[ 	]*;[ 	]*[0-9A-Za-z!#$%&'*+.^_`|~-]+=(?:[0-9A-Za-z!#$%&'*+.^_`|~-]+|"(?:[^"\\]|\.)*"))*)$/

  /**
   * mimeInlineBrowserWhitelist is a set containing MIME types which should be
   * allowed to be rendered by browser inline, instead of being forced to be
   * downloaded. For example, HTML or SVG files are not allowed, since they may
   * contain malicious JavaScript. In a similar fashion PDF is not on this list
   * as their parsers commonly contain vulnerabilities which can be exploited.
   */
  mimeInlineBrowserWhitelist = new Set([
    'text/plain',

    'image/png',
    'image/jpeg',
    'image/gif',
    'image/bmp',
    'image/webp',

    'audio/wave',
    'audio/wav',
    'audio/x-wav',
    'audio/x-pn-wav',
    'audio/webm',
    'audio/ogg',

    'video/mp4',
    'video/webm',
    'video/ogg',

    'application/ogg',
  ])

  registerPath(path: string, handler: RouteHandler): void {
    this.paths.set(path, handler)
  }

  /**
   * Read data from the DataStore and send the stream.
   */
  async send(
    req: Request,
    context: CancellationContext,
    headers = new Headers()
  ): Promise<Response> {
    const path = new URL(req.url).pathname
    const handler = this.paths.get(path)

    if (handler) {
      return handler(req)
    }

    if (!('read' in this.store)) {
      throw ERRORS.FILE_NOT_FOUND
    }

    const id = this.getFileIdFromRequest(req)
    if (!id) {
      throw ERRORS.FILE_NOT_FOUND
    }

    if (this.options.onIncomingRequest) {
      await this.options.onIncomingRequest(req, id)
    }

    const stats = await this.store.getUpload(id)

    if (!stats || stats.offset !== stats.size) {
      throw ERRORS.FILE_NOT_FOUND
    }

    const {contentType, contentDisposition} = this.filterContentType(stats)

    const lock = await this.acquireLock(req, id, context)
    try {
      // @ts-expect-error exists if supported
      const fileStream = await this.store.read(id)
      headers.set('Content-Length', stats.offset.toString())
      headers.set('Content-Type', contentType)
      headers.set('Content-Disposition', contentDisposition)
      return new Response(fileStream, {headers, status: 200})
    } finally {
      await lock.unlock()
    }
  }

  /**
   * filterContentType returns the values for the Content-Type and
   * Content-Disposition headers for a given upload. These values should be used
   * in responses for GET requests to ensure that only non-malicious file types
   * are shown directly in the browser. It will extract the file name and type
   * from the "filename" and "filetype".
   * See https://developer.mozilla.org/en-US/docs/Web/HTTP/Headers/Content-Disposition
   */
  filterContentType(stats: Upload): {
    contentType: string
    contentDisposition: string
  } {
    let contentType: string
    let contentDisposition: string

    const {filetype, filename} = stats.metadata ?? {}

    if (filetype && this.reMimeType.test(filetype)) {
      // If the filetype from metadata is well formed, we forward use this
      // for the Content-Type header. However, only whitelisted mime types
      // will be allowed to be shown inline in the browser
      contentType = filetype

      if (this.mimeInlineBrowserWhitelist.has(filetype)) {
        contentDisposition = 'inline'
      } else {
        contentDisposition = 'attachment'
      }
    } else {
      // If the filetype from the metadata is not well formed, we use a
      // default type and force the browser to download the content
      contentType = 'application/octet-stream'
      contentDisposition = 'attachment'
    }

    // Add a filename to Content-Disposition if one is available in the metadata
    if (filename) {
      contentDisposition += `; filename=${this.quote(filename)}`
    }

    return {
      contentType,
      contentDisposition,
    }
  }

  /**
   * Convert string to quoted string literals
   */
  quote(value: string) {
    return `"${value.replace(/"/g, '\\"')}"`
  }
}<|MERGE_RESOLUTION|>--- conflicted
+++ resolved
@@ -1,17 +1,7 @@
-<<<<<<< HEAD
-import stream from 'node:stream'
-
 import {BaseHandler} from './BaseHandler.js'
-import {ERRORS, type Upload} from '@tus/utils'
-
-import type http from 'node:http'
-import type {RouteHandler} from '../types.js'
-=======
-import {BaseHandler} from './BaseHandler'
 import {type CancellationContext, ERRORS, type Upload} from '@tus/utils'
 
-import type {RouteHandler} from '../types'
->>>>>>> 0f063d94
+import type {RouteHandler} from '../types.js'
 
 export class GetHandler extends BaseHandler {
   paths: Map<string, RouteHandler> = new Map()
