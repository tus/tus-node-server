import debug from 'debug'

import {BaseHandler} from './BaseHandler'
import {ERRORS, EVENTS} from '../constants'

import type http from 'node:http'
import {CancellationContext, Upload} from '../models'

const log = debug('tus-node-server:handlers:patch')

export class PatchHandler extends BaseHandler {
  /**
   * Write data to the DataStore and return the new offset.
   */
  async send(
    req: http.IncomingMessage,
    res: http.ServerResponse,
    context: CancellationContext
  ) {
    try {
      const id = this.getFileIdFromRequest(req)
      if (!id) {
        throw ERRORS.FILE_NOT_FOUND
      }

      // The request MUST include a Upload-Offset header
      if (req.headers['upload-offset'] === undefined) {
        throw ERRORS.MISSING_OFFSET
      }

      const offset = Number.parseInt(req.headers['upload-offset'] as string, 10)

      // The request MUST include a Content-Type header
      const content_type = req.headers['content-type']
      if (content_type === undefined) {
        throw ERRORS.INVALID_CONTENT_TYPE
      }

<<<<<<< HEAD
      const maxFileSize = await this.getConfiguredMaxSize(req, id)
=======
      if (this.options.onIncomingRequest) {
        await this.options.onIncomingRequest(req, res, id)
      }
>>>>>>> 855a3d0d

      const lock = await this.acquireLock(req, id, context)

      let upload: Upload
      let newOffset: number
      try {
        upload = await this.store.getUpload(id)

        // If a Client does attempt to resume an upload which has since
        // been removed by the Server, the Server SHOULD respond with the
        // with the 404 Not Found or 410 Gone status. The latter one SHOULD
        // be used if the Server is keeping track of expired uploads.
        const now = Date.now()
        const creation = upload.creation_date
          ? new Date(upload.creation_date).getTime()
          : now
        const expiration = creation + this.store.getExpiration()
        if (
          this.store.hasExtension('expiration') &&
          this.store.getExpiration() > 0 &&
          now > expiration
        ) {
          throw ERRORS.FILE_NO_LONGER_EXISTS
        }

        if (upload.offset !== offset) {
          // If the offsets do not match, the Server MUST respond with the 409 Conflict status without modifying the upload resource.
          log(
            `[PatchHandler] send: Incorrect offset - ${offset} sent but file is ${upload.offset}`
          )
          throw ERRORS.INVALID_OFFSET
        }

        // The request MUST validate upload-length related headers
        const upload_length = req.headers['upload-length'] as string | undefined
        if (upload_length !== undefined) {
          const size = Number.parseInt(upload_length, 10)
          // Throw error if extension is not supported
          if (!this.store.hasExtension('creation-defer-length')) {
            throw ERRORS.UNSUPPORTED_CREATION_DEFER_LENGTH_EXTENSION
          }

          // Throw error if upload-length is already set.
          if (upload.size !== undefined) {
            throw ERRORS.INVALID_LENGTH
          }

          if (size < upload.offset) {
            throw ERRORS.INVALID_LENGTH
          }

          if (maxFileSize > 0 && size > maxFileSize) {
            throw ERRORS.ERR_MAX_SIZE_EXCEEDED
          }

          await this.store.declareUploadLength(id, size)
          upload.size = size
        }

        const maxBodySize = await this.calculateMaxBodySize(req, upload, maxFileSize)
        newOffset = await this.writeToStore(req, id, offset, maxBodySize, context)
      } finally {
        await lock.unlock()
      }

      upload.offset = newOffset
      this.emit(EVENTS.POST_RECEIVE, req, res, upload)
      if (newOffset === upload.size && this.options.onUploadFinish) {
        try {
          res = await this.options.onUploadFinish(req, res, upload)
        } catch (error) {
          log(`onUploadFinish: ${error.body}`)
          throw error
        }
      }

      const headers: {
        'Upload-Offset': number
        'Upload-Expires'?: string
      } = {
        'Upload-Offset': newOffset,
      }

      if (
        this.store.hasExtension('expiration') &&
        this.store.getExpiration() > 0 &&
        upload.creation_date &&
        (upload.size === undefined || newOffset < upload.size)
      ) {
        const creation = new Date(upload.creation_date)
        // Value MUST be in RFC 7231 datetime format
        const dateString = new Date(
          creation.getTime() + this.store.getExpiration()
        ).toUTCString()
        headers['Upload-Expires'] = dateString
      }

      // The Server MUST acknowledge successful PATCH requests with the 204
      const writtenRes = this.write(res, 204, headers)

      if (newOffset === upload.size) {
        this.emit(EVENTS.POST_FINISH, req, writtenRes, upload)
      }

      return writtenRes
    } catch (e) {
      context.abort()
      throw e
    }
  }
}<|MERGE_RESOLUTION|>--- conflicted
+++ resolved
@@ -36,13 +36,11 @@
         throw ERRORS.INVALID_CONTENT_TYPE
       }
 
-<<<<<<< HEAD
-      const maxFileSize = await this.getConfiguredMaxSize(req, id)
-=======
       if (this.options.onIncomingRequest) {
         await this.options.onIncomingRequest(req, res, id)
       }
->>>>>>> 855a3d0d
+
+      const maxFileSize = await this.getConfiguredMaxSize(req, id)
 
       const lock = await this.acquireLock(req, id, context)
 
