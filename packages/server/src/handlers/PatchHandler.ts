import debug from 'debug'

import {BaseHandler} from './BaseHandler'
import {ERRORS, EVENTS} from '../constants'

import type http from 'node:http'

const log = debug('tus-node-server:handlers:patch')

export class PatchHandler extends BaseHandler {
  /**
   * Write data to the DataStore and return the new offset.
   */
  async send(req: http.IncomingMessage, res: http.ServerResponse) {
    const id = this.getFileIdFromRequest(req)
    if (id === false) {
      throw ERRORS.FILE_NOT_FOUND
    }

    // The request MUST include a Upload-Offset header
    if (req.headers['upload-offset'] === undefined) {
      throw ERRORS.MISSING_OFFSET
    }

    const offset = Number.parseInt(req.headers['upload-offset'] as string, 10)

    // The request MUST include a Content-Type header
    const content_type = req.headers['content-type']
    if (content_type === undefined) {
      throw ERRORS.INVALID_CONTENT_TYPE
    }

<<<<<<< HEAD
    const upload = await this.lock(req, id, (signal) => {
      return this.store.getUpload(id, {signal: signal})
    })
=======
    if (this.options.onIncomingRequest) {
      await this.options.onIncomingRequest(req, res, id)
    }

    const upload = await this.store.getUpload(id)
>>>>>>> 6cf2786f

    // If a Client does attempt to resume an upload which has since
    // been removed by the Server, the Server SHOULD respond with the
    // with the 404 Not Found or 410 Gone status. The latter one SHOULD
    // be used if the Server is keeping track of expired uploads.
    const now = Date.now()
    const creation = upload.creation_date ? new Date(upload.creation_date).getTime() : now
    const expiration = creation + this.store.getExpiration()
    if (
      this.store.hasExtension('expiration') &&
      this.store.getExpiration() > 0 &&
      now > expiration
    ) {
      throw ERRORS.FILE_NO_LONGER_EXISTS
    }

    if (upload.offset !== offset) {
      // If the offsets do not match, the Server MUST respond with the 409 Conflict status without modifying the upload resource.
      log(
        `[PatchHandler] send: Incorrect offset - ${offset} sent but file is ${upload.offset}`
      )
      throw ERRORS.INVALID_OFFSET
    }

    // The request MUST validate upload-length related headers
    const upload_length = req.headers['upload-length'] as string | undefined
    if (upload_length !== undefined) {
      const size = Number.parseInt(upload_length, 10)
      // Throw error if extension is not supported
      if (!this.store.hasExtension('creation-defer-length')) {
        throw ERRORS.UNSUPPORTED_CREATION_DEFER_LENGTH_EXTENSION
      }

      // Throw error if upload-length is already set.
      if (upload.size !== undefined) {
        throw ERRORS.INVALID_LENGTH
      }

      if (size < upload.offset) {
        throw ERRORS.INVALID_LENGTH
      }

      await this.lock(req, id, (signal) => {
        return this.store.declareUploadLength(id, size, {signal: signal})
      })
      upload.size = size
    }

    const newOffset = await this.lock(req, id, (signal) => {
      return this.store.write(req, id, offset, {signal: signal})
    })

    upload.offset = newOffset
    this.emit(EVENTS.POST_RECEIVE, req, res, upload)
    if (newOffset === upload.size && this.options.onUploadFinish) {
      try {
        res = await this.options.onUploadFinish(req, res, upload)
      } catch (error) {
        log(`onUploadFinish: ${error.body}`)
        throw error
      }
    }

    const headers: {
      'Upload-Offset': number
      'Upload-Expires'?: string
    } = {
      'Upload-Offset': newOffset,
    }

    if (
      this.store.hasExtension('expiration') &&
      this.store.getExpiration() > 0 &&
      upload.creation_date &&
      (upload.size === undefined || newOffset < upload.size)
    ) {
      const creation = new Date(upload.creation_date)
      // Value MUST be in RFC 7231 datetime format
      const dateString = new Date(
        creation.getTime() + this.store.getExpiration()
      ).toUTCString()
      headers['Upload-Expires'] = dateString
    }

    // The Server MUST acknowledge successful PATCH requests with the 204
    const writtenRes = this.write(res, 204, headers)

    if (newOffset === upload.size) {
      this.emit(EVENTS.POST_FINISH, req, writtenRes, upload)
    }

    return writtenRes
  }
}<|MERGE_RESOLUTION|>--- conflicted
+++ resolved
@@ -1,9 +1,10 @@
 import debug from 'debug'
 
-import {BaseHandler} from './BaseHandler'
+import {BaseHandler, CancellationContext} from './BaseHandler'
 import {ERRORS, EVENTS} from '../constants'
 
 import type http from 'node:http'
+import {Upload} from '../models'
 
 const log = debug('tus-node-server:handlers:patch')
 
@@ -11,127 +12,132 @@
   /**
    * Write data to the DataStore and return the new offset.
    */
-  async send(req: http.IncomingMessage, res: http.ServerResponse) {
-    const id = this.getFileIdFromRequest(req)
-    if (id === false) {
-      throw ERRORS.FILE_NOT_FOUND
-    }
-
-    // The request MUST include a Upload-Offset header
-    if (req.headers['upload-offset'] === undefined) {
-      throw ERRORS.MISSING_OFFSET
-    }
-
-    const offset = Number.parseInt(req.headers['upload-offset'] as string, 10)
-
-    // The request MUST include a Content-Type header
-    const content_type = req.headers['content-type']
-    if (content_type === undefined) {
-      throw ERRORS.INVALID_CONTENT_TYPE
-    }
-
-<<<<<<< HEAD
-    const upload = await this.lock(req, id, (signal) => {
-      return this.store.getUpload(id, {signal: signal})
-    })
-=======
-    if (this.options.onIncomingRequest) {
-      await this.options.onIncomingRequest(req, res, id)
-    }
-
-    const upload = await this.store.getUpload(id)
->>>>>>> 6cf2786f
-
-    // If a Client does attempt to resume an upload which has since
-    // been removed by the Server, the Server SHOULD respond with the
-    // with the 404 Not Found or 410 Gone status. The latter one SHOULD
-    // be used if the Server is keeping track of expired uploads.
-    const now = Date.now()
-    const creation = upload.creation_date ? new Date(upload.creation_date).getTime() : now
-    const expiration = creation + this.store.getExpiration()
-    if (
-      this.store.hasExtension('expiration') &&
-      this.store.getExpiration() > 0 &&
-      now > expiration
-    ) {
-      throw ERRORS.FILE_NO_LONGER_EXISTS
-    }
-
-    if (upload.offset !== offset) {
-      // If the offsets do not match, the Server MUST respond with the 409 Conflict status without modifying the upload resource.
-      log(
-        `[PatchHandler] send: Incorrect offset - ${offset} sent but file is ${upload.offset}`
-      )
-      throw ERRORS.INVALID_OFFSET
-    }
-
-    // The request MUST validate upload-length related headers
-    const upload_length = req.headers['upload-length'] as string | undefined
-    if (upload_length !== undefined) {
-      const size = Number.parseInt(upload_length, 10)
-      // Throw error if extension is not supported
-      if (!this.store.hasExtension('creation-defer-length')) {
-        throw ERRORS.UNSUPPORTED_CREATION_DEFER_LENGTH_EXTENSION
+  async send(
+    req: http.IncomingMessage,
+    res: http.ServerResponse,
+    context: CancellationContext
+  ) {
+    try {
+      const id = this.getFileIdFromRequest(req)
+      if (id === false) {
+        throw ERRORS.FILE_NOT_FOUND
       }
 
-      // Throw error if upload-length is already set.
-      if (upload.size !== undefined) {
-        throw ERRORS.INVALID_LENGTH
+      // The request MUST include a Upload-Offset header
+      if (req.headers['upload-offset'] === undefined) {
+        throw ERRORS.MISSING_OFFSET
       }
 
-      if (size < upload.offset) {
-        throw ERRORS.INVALID_LENGTH
+      const offset = Number.parseInt(req.headers['upload-offset'] as string, 10)
+
+      // The request MUST include a Content-Type header
+      const content_type = req.headers['content-type']
+      if (content_type === undefined) {
+        throw ERRORS.INVALID_CONTENT_TYPE
       }
 
-      await this.lock(req, id, (signal) => {
-        return this.store.declareUploadLength(id, size, {signal: signal})
-      })
-      upload.size = size
+      const unlock = await this.acquireLock(req, id, context)
+
+      let upload: Upload
+      let newOffset: number
+      try {
+        upload = await this.store.getUpload(id)
+
+        // If a Client does attempt to resume an upload which has since
+        // been removed by the Server, the Server SHOULD respond with the
+        // with the 404 Not Found or 410 Gone status. The latter one SHOULD
+        // be used if the Server is keeping track of expired uploads.
+        const now = Date.now()
+        const creation = upload.creation_date
+          ? new Date(upload.creation_date).getTime()
+          : now
+        const expiration = creation + this.store.getExpiration()
+        if (
+          this.store.hasExtension('expiration') &&
+          this.store.getExpiration() > 0 &&
+          now > expiration
+        ) {
+          throw ERRORS.FILE_NO_LONGER_EXISTS
+        }
+
+        if (upload.offset !== offset) {
+          // If the offsets do not match, the Server MUST respond with the 409 Conflict status without modifying the upload resource.
+          log(
+            `[PatchHandler] send: Incorrect offset - ${offset} sent but file is ${upload.offset}`
+          )
+          throw ERRORS.INVALID_OFFSET
+        }
+
+        // The request MUST validate upload-length related headers
+        const upload_length = req.headers['upload-length'] as string | undefined
+        if (upload_length !== undefined) {
+          const size = Number.parseInt(upload_length, 10)
+          // Throw error if extension is not supported
+          if (!this.store.hasExtension('creation-defer-length')) {
+            throw ERRORS.UNSUPPORTED_CREATION_DEFER_LENGTH_EXTENSION
+          }
+
+          // Throw error if upload-length is already set.
+          if (upload.size !== undefined) {
+            throw ERRORS.INVALID_LENGTH
+          }
+
+          if (size < upload.offset) {
+            throw ERRORS.INVALID_LENGTH
+          }
+
+          await this.store.declareUploadLength(id, size)
+          upload.size = size
+        }
+
+        newOffset = await this.writeToStore(req, id, offset, context)
+      } finally {
+        await unlock()
+      }
+
+      upload.offset = newOffset
+      this.emit(EVENTS.POST_RECEIVE, req, res, upload)
+      if (newOffset === upload.size && this.options.onUploadFinish) {
+        try {
+          res = await this.options.onUploadFinish(req, res, upload)
+        } catch (error) {
+          log(`onUploadFinish: ${error.body}`)
+          throw error
+        }
+      }
+
+      const headers: {
+        'Upload-Offset': number
+        'Upload-Expires'?: string
+      } = {
+        'Upload-Offset': newOffset,
+      }
+
+      if (
+        this.store.hasExtension('expiration') &&
+        this.store.getExpiration() > 0 &&
+        upload.creation_date &&
+        (upload.size === undefined || newOffset < upload.size)
+      ) {
+        const creation = new Date(upload.creation_date)
+        // Value MUST be in RFC 7231 datetime format
+        const dateString = new Date(
+          creation.getTime() + this.store.getExpiration()
+        ).toUTCString()
+        headers['Upload-Expires'] = dateString
+      }
+
+      // The Server MUST acknowledge successful PATCH requests with the 204
+      const writtenRes = this.write(res, 204, headers, '')
+
+      if (newOffset === upload.size) {
+        this.emit(EVENTS.POST_FINISH, req, writtenRes, upload)
+      }
+
+      return writtenRes
+    } catch (e) {
+      context.abort()
+      throw e
     }
-
-    const newOffset = await this.lock(req, id, (signal) => {
-      return this.store.write(req, id, offset, {signal: signal})
-    })
-
-    upload.offset = newOffset
-    this.emit(EVENTS.POST_RECEIVE, req, res, upload)
-    if (newOffset === upload.size && this.options.onUploadFinish) {
-      try {
-        res = await this.options.onUploadFinish(req, res, upload)
-      } catch (error) {
-        log(`onUploadFinish: ${error.body}`)
-        throw error
-      }
-    }
-
-    const headers: {
-      'Upload-Offset': number
-      'Upload-Expires'?: string
-    } = {
-      'Upload-Offset': newOffset,
-    }
-
-    if (
-      this.store.hasExtension('expiration') &&
-      this.store.getExpiration() > 0 &&
-      upload.creation_date &&
-      (upload.size === undefined || newOffset < upload.size)
-    ) {
-      const creation = new Date(upload.creation_date)
-      // Value MUST be in RFC 7231 datetime format
-      const dateString = new Date(
-        creation.getTime() + this.store.getExpiration()
-      ).toUTCString()
-      headers['Upload-Expires'] = dateString
-    }
-
-    // The Server MUST acknowledge successful PATCH requests with the 204
-    const writtenRes = this.write(res, 204, headers)
-
-    if (newOffset === upload.size) {
-      this.emit(EVENTS.POST_FINISH, req, writtenRes, upload)
-    }
-
-    return writtenRes
   }
 }