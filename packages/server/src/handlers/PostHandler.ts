--- conflicted
+++ resolved
@@ -13,12 +13,7 @@
 } from '@tus/utils'
 import {validateHeader} from '../validators/HeaderValidator.js'
 
-<<<<<<< HEAD
-import type http from 'node:http'
 import type {ServerOptions, WithRequired} from '../types.js'
-=======
-import type {ServerOptions, WithRequired} from '../types'
->>>>>>> 0f063d94
 
 const log = debug('tus-node-server:handlers:post')
 
