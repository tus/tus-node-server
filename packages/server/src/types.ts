--- conflicted
+++ resolved
@@ -10,18 +10,17 @@
    * The route to accept requests.
    */
   path: string
-<<<<<<< HEAD
-  // Number of
+
+  /**
+   * Max file size allowed when uploading
+   */
   maxSize?:
     | number
     | ((req: http.IncomingMessage, uploadId: string) => Promise<number> | number)
-  // Return a relative URL as the `Location` header.
-=======
 
   /**
    * Return a relative URL as the `Location` header.
    */
->>>>>>> fa49076f
   relativeLocation?: boolean
 
   /**
