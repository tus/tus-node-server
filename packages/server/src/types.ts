import type http from 'node:http'

import type {Upload} from './models'

export type ServerOptions = {
  // The route to accept requests.
  path: string
  // Return a relative URL as the `Location` header.
  relativeLocation?: boolean
  // Allow `Forwarded`, `X-Forwarded-Proto`, and `X-Forwarded-Host` headers
  // to override the `Location` header returned by the server.
  respectForwardedHeaders?: boolean
<<<<<<< HEAD
  // Provides a custom implementation for generating the upload url and retrieving the upload-id from the request
  generateUrl?: (
    req: http.IncomingMessage,
    options: {proto: string; host: string; baseUrl: string; path: string; id: string}
  ) => string
  getFileIdFromRequest?: (req: http.IncomingMessage) => string | void

=======
  // adds custom headers sent in `Access-Control-Allow-Headers`.
  allowedHeaders?: string[]
>>>>>>> a031df4f
  // Control how you want to name files.
  // It is important to make these unique to prevent data loss. Only use it if you really need to.
  // Default uses `crypto.randomBytes(16).toString('hex')`.
  namingFunction?: (req: http.IncomingMessage) => string
  // `onUploadCreate` will be invoked before a new upload is created.
  // If the function returns the (modified) response, the upload will be created.
  // If an error is thrown, the HTTP request will be aborted and the provided `body` and `status_code` (or their fallbacks)
  // will be sent to the client. This can be used to implement validation of upload metadata or add headers.
  onUploadCreate?: (
    req: http.IncomingMessage,
    res: http.ServerResponse,
    upload: Upload
  ) => Promise<http.ServerResponse>
  // `onUploadFinish` will be invoked after an upload is completed but before a response is returned to the client.
  // If the function returns the (modified) response, the upload will finish.
  // If an error is thrown, the HTTP request will be aborted and the provided `body` and `status_code` (or their fallbacks)
  // will be sent to the client. This can be used to implement post-processing validation.
  onUploadFinish?: (
    req: http.IncomingMessage,
    res: http.ServerResponse,
    upload: Upload
  ) => Promise<http.ServerResponse>
  onIncomingRequest?: (
    req: http.IncomingMessage,
    res: http.ServerResponse,
    uploadId: string
  ) => Promise<void>
}

export type RouteHandler = (req: http.IncomingMessage, res: http.ServerResponse) => void<|MERGE_RESOLUTION|>--- conflicted
+++ resolved
@@ -10,7 +10,8 @@
   // Allow `Forwarded`, `X-Forwarded-Proto`, and `X-Forwarded-Host` headers
   // to override the `Location` header returned by the server.
   respectForwardedHeaders?: boolean
-<<<<<<< HEAD
+  // adds custom headers sent in `Access-Control-Allow-Headers`.
+  allowedHeaders?: string[]
   // Provides a custom implementation for generating the upload url and retrieving the upload-id from the request
   generateUrl?: (
     req: http.IncomingMessage,
@@ -18,10 +19,6 @@
   ) => string
   getFileIdFromRequest?: (req: http.IncomingMessage) => string | void
 
-=======
-  // adds custom headers sent in `Access-Control-Allow-Headers`.
-  allowedHeaders?: string[]
->>>>>>> a031df4f
   // Control how you want to name files.
   // It is important to make these unique to prevent data loss. Only use it if you really need to.
   // Default uses `crypto.randomBytes(16).toString('hex')`.
