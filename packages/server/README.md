--- conflicted
+++ resolved
@@ -68,17 +68,15 @@
 
 Allow `Forwarded`, `X-Forwarded-Proto`, and `X-Forwarded-Host` headers to override the `Location` header returned by the server (`boolean`).
 
-<<<<<<< HEAD
+#### `options.allowedHeaders`
+
+Additional headers sent in `Access-Control-Allow-Headers` (`string[]`).
+
 #### `options.generateUrl`
 Control how the upload url is generated (`(req, { proto, host, baseUrl, path, id }) => string)`)
 
 #### `options.getFileIdFromRequest`
 Control how the Upload-ID is extracted from the request (`(req) => string | void`)
-=======
-#### `options.allowedHeaders`
-
-Additional headers sent in `Access-Control-Allow-Headers` (`string[]`).
->>>>>>> a031df4f
 
 #### `options.namingFunction`
 
