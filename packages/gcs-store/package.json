--- conflicted
+++ resolved
@@ -21,14 +21,10 @@
     "test": "mocha test.ts --timeout 30000 --exit --extension ts --require ts-node/register"
   },
   "dependencies": {
-<<<<<<< HEAD
-=======
-    "@google-cloud/storage": "^6.9.3",
->>>>>>> a89eaa2a
     "debug": "^4.3.3"
   },
   "devDependencies": {
-    "@google-cloud/storage": "^6.2.2",
+    "@google-cloud/storage": "^6.9.3",
     "@tus/server": "workspace:^",
     "@types/debug": "^4.1.7",
     "@types/mocha": "^10.0.1",
