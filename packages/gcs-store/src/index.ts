--- conflicted
+++ resolved
@@ -168,10 +168,7 @@
 
     await this.bucket.file(id).setMetadata({metadata: this.#stringifyUploadKeys(upload)})
   }
-<<<<<<< HEAD
 
-=======
->>>>>>> 3b5718b8
   /**
    * Convert the Upload object to a format that can be stored in GCS metadata.
    */
