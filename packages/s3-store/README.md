# `@tus/s3-store`

> 👉 **Note**: since 1.0.0 packages are split and published under the `@tus` scope.
> The old package, `tus-node-server`, is considered unstable and will only receive security fixes.
> Make sure to use the new package.

## Contents

- [Install](#install)
- [Use](#use)
- [API](#api)
  - [`new S3Store(options)`](#new-s3storeoptions)
- [Extensions](#extensions)
- [Examples](#examples)
  - [Example: using `credentials` to fetch credentials inside a AWS container](#example-using-credentials-to-fetch-credentials-inside-a-aws-container)
- [Types](#types)
- [Compatibility](#compatibility)
- [Contribute](#contribute)
- [License](#license)

## Install

In Node.js (16.0+), install with npm:

```bash
npm install @tus/s3-store
```

## Use

```js
const {Server} = require('@tus/server')
const {S3Store} = require('@tus/s3-store')

const s3Store = new S3Store({
  partSize: 8 * 1024 * 1024, // Each uploaded part will have ~8MiB,
  s3ClientConfig: {
    bucket: process.env.AWS_BUCKET,
    region: process.env.AWS_REGION,
    credentials: {
      accessKeyId: process.env.AWS_ACCESS_KEY_ID,
      secretAccessKey: process.env.AWS_SECRET_ACCESS_KEY,
    },
  },
})
const server = new Server({path: '/files', datastore: s3Store})
// ...
```

## API

This package exports `S3Store`. There is no default export.

### `new S3Store(options)`

Creates a new AWS S3 store with options.

#### `options.bucket`

The bucket name.

#### `options.partSize`

The preferred part size for parts send to S3. Can not be lower than 5MiB or more than 5GiB.
The server calculates the optimal part size, which takes this size into account,
but may increase it to not exceed the S3 10K parts limit.

#### `options.s3ClientConfig`

Options to pass to the AWS S3 SDK.
Checkout the [`S3ClientConfig`](https://docs.aws.amazon.com/AWSJavaScriptSDK/v3/latest/clients/client-s3/interfaces/s3clientconfig.html)
docs for the supported options. You need to at least set the `region`, `bucket` name, and your preferred method of authentication.

<<<<<<< HEAD
#### `options.cache`

An optional cache implementation. If not provided, the store will use an in-memory cache.
When running multiple instances of the server, you need to provide a cache implementation that is shared between all instances,
alternatively, you can disable the cache by using the `NullCache` implementation.
=======

#### `options.expirationPeriodInMilliseconds`

Enables the expiration extension and sets the expiration period of an upload url in milliseconds.
Once the expiration period has passed, the upload url will return a 410 Gone status code.

#### `options.useTags`

Some S3 providers don't support tagging objects.
If you are using certain features like the expiration extension and your provider doesn't support tagging, you can set this option to `false` to disable tagging.
>>>>>>> 9ee4ef66

## Extensions

The tus protocol supports optional [extensions][]. Below is a table of the supported extensions in `@tus/s3-store`.

| Extension                | `@tus/s3-store` |
| ------------------------ | --------------- |
| [Creation][]             | ✅              |
| [Creation With Upload][] | ✅              |
| [Expiration][]           | ✅              |
| [Checksum][]             | ❌              |
| [Termination][]          | ✅              |
| [Concatenation][]        | ❌              |

### Termination

After a multipart upload is aborted, no additional parts can be uploaded using that upload ID. The storage consumed by any previously uploaded parts will be freed. However, if any part uploads are currently in progress, those part uploads might or might not succeed. As a result, it might be necessary to set an [S3 Lifecycle configuration](https://docs.aws.amazon.com/AmazonS3/latest/userguide/mpu-abort-incomplete-mpu-lifecycle-config.html) to abort incomplete multipart uploads.

### Expiration

Unlike other stores, the expiration extension on the S3 store does not need to call [`server.cleanUpExpiredUploads()`][cleanExpiredUploads].
The store creates a `Tus-Complete` tag for all objects, including `.part` and `.info` files, to indicate whether an upload is finished.
This means you could setup a [lifecyle][] policy to automatically clean them up without a CRON job.

```json
{
  "Rules": [
    {
      "Filter": {
        "Tag": {
          "Key": "Tus-Complete",
          "Value": "false"
        }
      },
      "Expiration": {
        "Days": 2
      }
    }
  ]
}
```

If you want more granularity, it is still possible to configure a CRON job to call [`server.cleanExpiredUploads()`][cleanExpiredUploads] yourself.

## Examples

### Example: using `credentials` to fetch credentials inside a AWS container

The `credentials` config is directly passed into the AWS SDK so you can refer to the AWS docs for the supported values of [credentials](https://docs.aws.amazon.com/AWSJavaScriptSDK/latest/AWS/Credentials.html#constructor-property)

```js
const aws = require('aws-sdk')
const {Server} = require('@tus/server')
const {FileStore} = require('@tus/s3-store')

const s3Store = new S3Store({
  partSize: 8 * 1024 * 1024,
  s3ClientConfig: {
    bucket: process.env.AWS_BUCKET,
    region: process.env.AWS_REGION,
    credentials: new aws.ECSCredentials({
      httpOptions: {timeout: 5000},
      maxRetries: 10,
    }),
  },
})
const server = new Server({path: '/files', datastore: s3Store})
// ...
```

## Types

This package is fully typed with TypeScript.

## Compatibility

This package requires Node.js 16.0+.

## Contribute

See [`contributing.md`](https://github.com/tus/tus-node-server/blob/main/.github/contributing.md).

## License

[MIT](https://github.com/tus/tus-node-server/blob/master/license) © [tus](https://github.com/tus)

[extensions]: https://tus.io/protocols/resumable-upload.html#protocol-extensions
[creation]: https://tus.io/protocols/resumable-upload.html#creation
[creation with upload]: https://tus.io/protocols/resumable-upload.html#creation-with-upload
[expiration]: https://tus.io/protocols/resumable-upload.html#expiration
[checksum]: https://tus.io/protocols/resumable-upload.html#checksum
[termination]: https://tus.io/protocols/resumable-upload.html#termination
[concatenation]: https://tus.io/protocols/resumable-upload.html#concatenation
[cleanExpiredUploads]: https://github.com/tus/tus-node-server/tree/main/packages/server#servercleanupexpireduploads
[lifecyle]: https://docs.aws.amazon.com/AmazonS3/latest/userguide/object-lifecycle-mgmt.html<|MERGE_RESOLUTION|>--- conflicted
+++ resolved
@@ -71,13 +71,6 @@
 Checkout the [`S3ClientConfig`](https://docs.aws.amazon.com/AWSJavaScriptSDK/v3/latest/clients/client-s3/interfaces/s3clientconfig.html)
 docs for the supported options. You need to at least set the `region`, `bucket` name, and your preferred method of authentication.
 
-<<<<<<< HEAD
-#### `options.cache`
-
-An optional cache implementation. If not provided, the store will use an in-memory cache.
-When running multiple instances of the server, you need to provide a cache implementation that is shared between all instances,
-alternatively, you can disable the cache by using the `NullCache` implementation.
-=======
 
 #### `options.expirationPeriodInMilliseconds`
 
@@ -88,7 +81,12 @@
 
 Some S3 providers don't support tagging objects.
 If you are using certain features like the expiration extension and your provider doesn't support tagging, you can set this option to `false` to disable tagging.
->>>>>>> 9ee4ef66
+
+#### `options.cache`
+
+An optional cache implementation. If not provided, the store will use an in-memory cache.
+When running multiple instances of the server, you need to provide a cache implementation that is shared between all instances,
+alternatively, you can disable the cache by using the `NullCache` implementation.
 
 ## Extensions
 
