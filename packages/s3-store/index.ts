--- conflicted
+++ resolved
@@ -14,15 +14,12 @@
   TUS_RESUMABLE,
   KvStore,
   MemoryKvStore,
-<<<<<<< HEAD
-} from '@tus/server'
+} from '@tus/utils'
+
 import {Semaphore, Permit} from '@shopify/semaphore'
 import MultiStream from 'multistream'
 import crypto from 'node:crypto'
 import path from 'node:path'
-=======
-} from '@tus/utils'
->>>>>>> a896d250
 
 const log = debug('tus-node-server:stores:s3store')
 
@@ -32,7 +29,7 @@
   // but may increase it to not exceed the S3 10K parts limit.
   partSize?: number
   useTags?: boolean
-  maxConcurrentPartUploads?: number | Semaphore
+  maxConcurrentPartUploads?: number
   cache?: KvStore<MetadataValue>
   expirationPeriodInMilliseconds?: number
   // Options to pass to the AWS S3 SDK.
@@ -112,10 +109,7 @@
     this.useTags = options.useTags ?? true
     this.cache = options.cache ?? new MemoryKvStore<MetadataValue>()
     this.client = new S3(restS3ClientConfig)
-    this.partUploadSemaphore =
-      options.maxConcurrentPartUploads instanceof Semaphore
-        ? options.maxConcurrentPartUploads
-        : new Semaphore(options.maxConcurrentPartUploads ?? 60)
+    this.partUploadSemaphore = new Semaphore(options.maxConcurrentPartUploads ?? 60)
   }
 
   protected shouldUseExpirationTags() {
