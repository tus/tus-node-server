--- conflicted
+++ resolved
@@ -24,15 +24,11 @@
 declare interface S3StoreOptions extends DataStoreOptions {
     accessKeyId?: string;
     secretAccessKey?: string;
-<<<<<<< HEAD
     credentials?: Object;
-=======
->>>>>>> 83ba87a0
     bucket: string;
     region?: string;
     tmpDirPrefix?: string;
     partSize: number;
-    credentials?: object;
 }
 
 declare class File {
