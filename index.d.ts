import { EventEmitter } from "events";
import * as http from "http";
import { Credentials } from 'aws-sdk'


declare interface Configstore {
    get(key: string) : Promise<IFile | undefined> | IFile | undefined;
    set(key: string, value: IFile) : Promise<void> | void;
    delete(key: string) : Promise<boolean> | boolean;
}

declare interface ServerOptions {
    path: string;
    relativeLocation?: boolean;
    namingFunction?: () => string;
}

/**
 * arguments of constructor which in class extend DataStore
 */
declare interface DataStoreOptions {}

declare interface FileStoreOptions extends DataStoreOptions {
    directory: string;
    configstore?: Configstore;
}

declare interface GCStoreOptions extends DataStoreOptions {
    bucket: string;
    projectId: string;
    keyFilename: string;
}

declare interface S3StoreOptions extends DataStoreOptions {
    bucket: string;
    region?: string;
<<<<<<< HEAD
    tmpDirPrefix?: string;
=======
>>>>>>> d89ed789
    partSize: number;
}

declare interface IFile {
    id: string;
    upload_length: string;
    upload_defer_length: string;
    upload_metadata: string;
    size: number
}

declare class File {
    constructor(
        file_id: string,
        upload_length: string,
        upload_defer_length: string,
        upload_metadata: string
    );
}

/**
 * Based store for all DataStore classes.
 */
export declare class DataStore extends EventEmitter {
    constructor(options: DataStoreOptions);
    // TODO: get and set should both be string[]
    // @ts-expect-error The return type of a 'get' accessor must be assignable to its 'set' accessor type
    get extensions(): string;
    set extensions(extensions_array: string[]);
    hasExtension(extension: string): boolean;
    create(file: File): Promise<IFile>;
    remove(file_id: string) : Promise<any>;
    write(
        stream: ReadableStream,
        file_id: string,
        offset: number
    ): Promise<number>;
    getOffset(file_id: string): Promise<IFile>;
}

export declare class DeferableLengthDatastore extends DataStore {
    declareUploadLength(file_id: string, upload_length: string) : Promise<undefined>;
}

/**
 * file store in local storage
 */
export declare class FileStore extends DeferableLengthDatastore {
    constructor(options: FileStoreOptions);
    read(file_id: string): ReadableStream;
}

/**
 * file store in Google Cloud
 */
export declare class GCSDataStore extends DataStore {
    constructor(options: GCStoreOptions);
}

/**
 * file store in AWS S3
 */
export declare class S3Store extends DataStore {
<<<<<<< HEAD
    constructor(options: S3StoreOptions & { accessKeyId: string, secretAccessKey: string });
    constructor(options: S3StoreOptions & { credentials: Credentials });
    getOffset(file_id: string, with_parts?: boolean): Promise<any>;
=======
    constructor(options: S3StoreOptions);
>>>>>>> d89ed789
}

/**
 * Tus protocol server implements
 */
export declare class Server extends EventEmitter {
    constructor(options: ServerOptions);
    get datastore(): DataStore;
    set datastore(store: DataStore);
    get(path: string, callback: (...args: any[]) => any): any;
    handle(
        req: http.IncomingMessage,
        res: http.ServerResponse
    ): http.ServerResponse;
    listen(): http.Server;
}

export declare const EVENTS: {
    EVENT_ENDPOINT_CREATED: string;
    EVENT_FILE_CREATED: string;
    EVENT_UPLOAD_COMPLETE: string;
};

export declare const ERRORS: {
    MISSING_OFFSET: {
        status_code: number;
        body: string;
    };
    INVALID_CONTENT_TYPE: {
        status_code: number;
        body: string;
    };
    FILE_NOT_FOUND: {
        status_code: number;
        body: string;
    };
    INVALID_PATH: {
        status_code: number;
        body: string;
    },
    INVALID_OFFSET: {
        status_code: number;
        body: string;
    };
    FILE_NO_LONGER_EXISTS: {
        status_code: number;
        body: string;
    };
    INVALID_LENGTH: {
        status_code: number;
        body: string;
    };
    UNKNOWN_ERROR: {
        status_code: number;
        body: string;
    };
    FILE_WRITE_ERROR: {
        status_code: number;
        body: string;
    };
};

export declare class Metadata {
    static parse(str: string): Record<string, string>;
    static stringify(metadata: Record<string, string>): string;
}<|MERGE_RESOLUTION|>--- conflicted
+++ resolved
@@ -34,10 +34,7 @@
 declare interface S3StoreOptions extends DataStoreOptions {
     bucket: string;
     region?: string;
-<<<<<<< HEAD
     tmpDirPrefix?: string;
-=======
->>>>>>> d89ed789
     partSize: number;
 }
 
@@ -101,13 +98,9 @@
  * file store in AWS S3
  */
 export declare class S3Store extends DataStore {
-<<<<<<< HEAD
     constructor(options: S3StoreOptions & { accessKeyId: string, secretAccessKey: string });
     constructor(options: S3StoreOptions & { credentials: Credentials });
     getOffset(file_id: string, with_parts?: boolean): Promise<any>;
-=======
-    constructor(options: S3StoreOptions);
->>>>>>> d89ed789
 }
 
 /**
