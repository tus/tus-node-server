--- conflicted
+++ resolved
@@ -25,13 +25,9 @@
         # See supported Node.js release schedule at https://nodejs.org/en/about/releases/
 
     steps:
-<<<<<<< HEAD
-    - uses: actions/checkout@v2
+    - uses: actions/checkout@v3
     - name: Decrypt keyfile
       run: ./.github/scripts/decrypt_secret.sh
-=======
-    - uses: actions/checkout@v3
->>>>>>> 3e04d4f7
     - name: Use Node.js ${{ matrix.node-version }}
       uses: actions/setup-node@v3
       with:
