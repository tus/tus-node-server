--- conflicted
+++ resolved
@@ -11,27 +11,22 @@
       throw ERRORS.FILE_NOT_FOUND
     }
 
-<<<<<<< HEAD
-    const file = await this.store.getUpload(file_id)
+    const file = await this.store.getUpload(id)
 
     // If a Client does attempt to resume an upload which has since
     // been removed by the Server, the Server SHOULD respond with the
     // with the 404 Not Found or 410 Gone status. The latter one SHOULD
     // be used if the Server is keeping track of expired uploads.
-    const creation = new Date(file.creation_date as Date)
-    const expiration = new Date(creation.getTime() + this.store.getExpiration())
     const now = new Date()
     if (
       this.store.hasExtension('expiration') &&
       this.store.getExpiration() > 0 &&
-      now > expiration
+      file.creation_date &&
+      now > new Date(new Date(file.creation_date).getTime() + this.store.getExpiration())
     ) {
       throw ERRORS.FILE_NO_LONGER_EXISTS
     }
 
-=======
-    const file = await this.store.getUpload(id)
->>>>>>> cebe947a
     // The Server MUST prevent the client and/or proxies from
     // caching the response by adding the Cache-Control: no-store
     // header to the response.
