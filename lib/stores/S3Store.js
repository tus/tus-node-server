--- conflicted
+++ resolved
@@ -485,32 +485,15 @@
                 const [metadata, part_number, initial_offset] = results;
                 const next_part_number = part_number + 1;
 
-<<<<<<< HEAD
                 return Promise.all(
-                    await this._processUpload(metadata, readable, next_part_number)
-=======
-                return Promise.allSettled(
-                    await this._processUpload(metadata, req, next_part_number, initial_offset.size)
->>>>>>> e7669c74
+                    await this._processUpload(metadata, readable, next_part_number, initial_offset.size)
                 )
                     .then(() => this.getOffset(file_id))
                     .then((current_offset) => {
                         if (parseInt(metadata.file.upload_length, 10) === current_offset.size) {
                             return this._finishMultipartUpload(metadata, current_offset.parts)
-                                .then((location) => {
-<<<<<<< HEAD
-                                    this._clearCache(metadata.file.id);
-=======
-                                    log(`[${metadata.file.id}] finished uploading: ${location}`);
-
-                                    this.emit(EVENTS.EVENT_UPLOAD_COMPLETE, {
-                                        file: Object.assign({}, metadata.file, {
-                                            location,
-                                        }),
-                                    });
-
+                                .then(() => {
                                     this._clearCache(file_id);
->>>>>>> e7669c74
 
                                     return current_offset.size;
                                 })
