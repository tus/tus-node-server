import {strict as assert} from 'node:assert'
import os from 'node:os'
import fs, {promises as fsProm} from 'node:fs'
import stream from 'node:stream/promises'
import http from 'node:http'

import aws from 'aws-sdk'
import debug from 'debug'

import DataStore from './DataStore'
import StreamSplitter from '../models/StreamSplitter'
import Upload from '../models/Upload'
import {ERRORS, TUS_RESUMABLE} from '../constants'

const log = debug('tus-node-server:stores:s3store')

function calcOffsetFromParts(parts?: aws.S3.Parts) {
  // @ts-expect-error object is not possibly undefined
  return parts && parts.length > 0 ? parts.reduce((a, b) => a + b.Size, 0) : 0
}

<<<<<<< HEAD
type Options = {bucket: string; partSize?: number} & aws.S3.Types.ClientConfiguration
=======
type Base = {
  bucket: string
  region?: string
  partSize?: number
}
>>>>>>> 24de83b6

type Options =
  | ({accessKeyId: string; secretAccessKey: string; credentials?: never} & Base)
  | ({
      credentials: aws.RemoteCredentials
      accessKeyId?: never
      secretAccessKey?: never
    } & Base)

type MetadataValue = {file: Upload; upload_id: string}
// Implementation (based on https://github.com/tus/tusd/blob/master/s3store/s3store.go)
//
// Once a new tus upload is initiated, multiple objects in S3 are created:
//
// First of all, a new info object is stored which contains (as Metadata) a JSON-encoded
// blob of general information about the upload including its size and meta data.
// This kind of objects have the suffix ".info" in their key.
//
// In addition a new multipart upload
// (http://docs.aws.amazon.com/AmazonS3/latest/dev/uploadobjusingmpu.html) is
// created. Whenever a new chunk is uploaded to tus-node-server using a PATCH request, a
// new part is pushed to the multipart upload on S3.
//
// If meta data is associated with the upload during creation, it will be added
// to the multipart upload and after finishing it, the meta data will be passed
// to the final object. However, the metadata which will be attached to the
// final object can only contain ASCII characters and every non-ASCII character
// will be replaced by a question mark (for example, "Menü" will be "Men?").
// However, this does not apply for the metadata returned by the `_getMetadata`
// function since it relies on the info object for reading the metadata.
// Therefore, HEAD responses will always contain the unchanged metadata, Base64-
// encoded, even if it contains non-ASCII characters.
//
// Once the upload is finished, the multipart upload is completed, resulting in
// the entire file being stored in the bucket. The info object, containing
// meta data is not deleted.
//
// Considerations
//
// In order to support tus' principle of resumable upload, S3's Multipart-Uploads
// are internally used.
// For each incoming PATCH request (a call to `write`), a new part is uploaded
// to S3.
export default class S3Store extends DataStore {
  bucket: string
  cache: Map<string, MetadataValue> = new Map()
  client: aws.S3
  preferredPartSize: number
  maxMultipartParts = 10_000 as const

  constructor(options: Options) {
    super()
<<<<<<< HEAD
    const {bucket, partSize, ...rest} = options
    // TODO: these are deprecated. Remove these, look up new best practise,
    // and reflect that in the docs
    assert.ok(options.accessKeyId, '[S3Store] `accessKeyId` must be set')
    assert.ok(options.secretAccessKey, '[S3Store] `secretAccessKey` must be set')
    assert.ok(bucket, '[S3Store] `bucket` must be set')
=======
    if (options.accessKeyId || options.secretAccessKey) {
      assert.ok(options.accessKeyId, '[S3Store] `accessKeyId` must be set')
      assert.ok(options.secretAccessKey, '[S3Store] `secretAccessKey` must be set')
    } else {
      assert.ok(options.credentials, '[S3Store] `credentials` must be set')
    }
>>>>>>> 24de83b6

    this.extensions = ['creation', 'creation-with-upload', 'creation-defer-length']
    this.bucket = bucket
    this.preferredPartSize = partSize || 8 * 1024 * 1024
    // TODO: why the old apiVersion?
    this.client = new aws.S3({apiVersion: '2006-03-01', region: 'eu-west-1', ...rest})
  }

  private async bucketExists() {
    try {
      const data = await this.client.headBucket({Bucket: this.bucket}).promise()
      if (!data) {
        throw new Error(`bucket "${this.bucket}" does not exist`)
      }

      log(`bucket "${this.bucket}" exists`)
    } catch (error) {
      if (error.statusCode === 404) {
        throw new Error(`[S3Store] bucket "${this.bucket}" does not exist`)
      }

      throw error
    }
  }

  /**
   * Creates a multipart upload on S3 attaching any metadata to it.
   * Also, a `${file_id}.info` file is created which holds some information
   * about the upload itself like: `upload_id`, `upload_length`, etc.
   */
  private async initMultipartUpload(file: Upload) {
    log(`[${file.id}] initializing multipart upload`)
    const parsedMetadata = this.parseMetadataString(file.metadata)
    type CreateRequest = Omit<aws.S3.Types.CreateMultipartUploadRequest, 'Metadata'> & {
      Metadata: Record<string, string>
    }
    const request: CreateRequest = {
      Bucket: this.bucket,
      Key: file.id,
      Metadata: {tus_version: TUS_RESUMABLE, offset: file.offset.toString()},
    }
    if (file.size) {
      request.Metadata.size = file.size.toString()
      request.Metadata.isSizeDeferred = 'false'
    } else {
      request.Metadata.isSizeDeferred = 'true'
    }

    if (file.metadata !== undefined) {
      request.Metadata.metadata = file.metadata
    }

    if (parsedMetadata.contentType) {
      request.ContentType = parsedMetadata.contentType.decoded
    }

    if (parsedMetadata.filename) {
      request.Metadata.original_name = parsedMetadata.filename.encoded
    }

    const res = await this.client.createMultipartUpload(request).promise()
    log(`[${file.id}] multipart upload created (${res.UploadId})`)
    return this.saveMetadata(file, res.UploadId as string)
  }

  /**
   * Saves upload metadata to a `${file_id}.info` file on S3.
   * Please note that the file is empty and the metadata is saved
   * on the S3 object's `Metadata` field, so that only a `headObject`
   * is necessary to retrieve the data.
   */
  private async saveMetadata(file: Upload, upload_id: string) {
    log(`[${file.id}] saving metadata`)
    await this.client
      .putObject({
        Bucket: this.bucket,
        Key: `${file.id}.info`,
        Body: '',
        Metadata: {
          file: JSON.stringify(file),
          upload_id,
          tus_version: TUS_RESUMABLE,
        },
      })
      .promise()
    log(`[${file.id}] metadata file saved`)
    return {file, upload_id}
  }

  /**
   * Retrieves upload metadata previously saved in `${file_id}.info`.
   * There's a small and simple caching mechanism to avoid multiple
   * HTTP calls to S3.
   */
  private async getMetadata(id: string): Promise<MetadataValue> {
    log(`[${id}] retrieving metadata`)
    const cached = this.cache.get(id)
    if (cached?.file) {
      log(`[${id}] metadata from cache`)
      return cached
    }

    log(`[${id}] metadata from s3`)
    const {Metadata} = await this.client
      .headObject({Bucket: this.bucket, Key: `${id}.info`})
      .promise()
    const file = JSON.parse(Metadata?.file as string)
    this.cache.set(id, {
      ...Metadata,
      file: new Upload({
        id,
        size: file.size ? Number.parseInt(file.size, 10) : undefined,
        offset: Number.parseInt(file.offset, 10),
        metadata: file.metadata,
      }),
      // Patch for Digital Ocean: if key upload_id (AWS, standard) doesn't exist in Metadata object, fallback to upload-id (DO)
      upload_id: (Metadata?.upload_id as string) || (Metadata?.['upload-id'] as string),
    })
    return this.cache.get(id) as MetadataValue
  }

  /**
   * Parses the Base64 encoded metadata received from the client.
   */
  private parseMetadataString(str?: string) {
    const pairs: Record<string, {encoded: string; decoded?: string}> = {}

    if (!str) {
      return pairs
    }

    for (const pair of str.split(',')) {
      const [key, encoded] = pair.split(' ')
      pairs[key] = {
        encoded,
        decoded: encoded ? Buffer.from(encoded, 'base64').toString('ascii') : undefined,
      }
    }

    return pairs
  }

  /**
   * Uploads a part/chunk to S3 from a temporary part file.
   */
  private async uploadPart(
    metadata: MetadataValue,
    readStream: fs.ReadStream,
    partNumber: number
  ): Promise<string> {
    const data = await this.client
      .uploadPart({
        Bucket: this.bucket,
        Key: metadata.file.id,
        UploadId: metadata.upload_id,
        PartNumber: partNumber,
        Body: readStream,
      })
      .promise()
    log(`[${metadata.file.id}] finished uploading part #${partNumber}`)
    return data.ETag as string
  }

  /**
   * Uploads a stream to s3 using multiple parts
   */
  private async processUpload(
    metadata: MetadataValue,
    readStream: http.IncomingMessage | fs.ReadStream,
    currentPartNumber: number,
    offset: number
  ): Promise<void> {
    const size = metadata.file.size as number
    const promises: Promise<void | string>[] = []
    let pendingChunkFilepath: string | null = null
    const splitterStream = new StreamSplitter({
      chunkSize: this.calcOptimalPartSize(size),
      directory: os.tmpdir(),
    })
      .on('chunkStarted', (filepath) => {
        pendingChunkFilepath = filepath
      })
      .on('chunkFinished', ({path, size: chunkSize}) => {
        pendingChunkFilepath = null
        offset += chunkSize
        const partNumber = currentPartNumber++
        const p = Promise.resolve()
          .then(() => {
            // Skip chunk if it is not last and is smaller than 5MB
            const is_last_chunk = size === offset
            if (!is_last_chunk && chunkSize < 5 * 1024 * 1024) {
              log(`[${metadata.file.id}] ignoring chuck smaller than 5MB`)
              return
            }

            return this.uploadPart(metadata, fs.createReadStream(path), partNumber)
          })
          .finally(() => {
            fs.rm(path, (err) => {
              if (err) {
                log(`[${metadata.file.id}] failed to remove file ${path}`, err)
              }
            })
          })
        promises.push(p)
      })

    try {
      await stream.pipeline(readStream, splitterStream)
    } catch (error) {
      if (pendingChunkFilepath !== null) {
        try {
          await fsProm.rm(pendingChunkFilepath)
        } catch {
          log(`[${metadata.file.id}] failed to remove chunk ${pendingChunkFilepath}`)
        }
      }

      promises.push(Promise.reject(error))
    } finally {
      await Promise.all(promises)
    }
  }

  /**
   * Completes a multipart upload on S3.
   * This is where S3 concatenates all the uploaded parts.
   */
  private async finishMultipartUpload(metadata: MetadataValue, parts: aws.S3.Parts) {
    const response = await this.client
      .completeMultipartUpload({
        Bucket: this.bucket,
        Key: metadata.file.id,
        UploadId: metadata.upload_id,
        MultipartUpload: {
          Parts: parts.map((part) => {
            return {
              ETag: part.ETag,
              PartNumber: part.PartNumber,
            }
          }),
        },
      })
      .promise()
    return response.Location
  }

  /**
   * Gets the number of complete parts/chunks already uploaded to S3.
   * Retrieves only consecutive parts.
   */
  private async retrieveParts(
    id: string,
    partNumberMarker?: number
  ): Promise<aws.S3.Parts | undefined> {
    const params: aws.S3.ListPartsRequest = {
      Bucket: this.bucket,
      Key: id,
      UploadId: this.cache.get(id)?.upload_id as string,
    }
    if (partNumberMarker) {
      params.PartNumberMarker = partNumberMarker
    }

    const data = await this.client.listParts(params).promise()
    if (data.NextPartNumberMarker) {
      return this.retrieveParts(id, data.NextPartNumberMarker).then((parts) => {
        return [...(data.Parts as aws.S3.Parts), ...(parts as aws.S3.Parts)]
      })
    }

    const parts = data.Parts

    if (parts && !partNumberMarker) {
      return (
        parts
          // eslint-disable-next-line @typescript-eslint/no-non-null-assertion
          .sort((a, b) => a.PartNumber! - b.PartNumber!)
          .filter((value, index) => value.PartNumber === index + 1)
      )
    }

    return parts
  }

  /**
   * Removes cached data for a given file.
   */
  private clearCache(id: string) {
    log(`[${id}] removing cached data`)
    this.cache.delete(id)
  }

  private calcOptimalPartSize(size: number): number {
    let optimalPartSize: number

    // When upload is smaller or equal to PreferredPartSize, we upload in just one part.
    if (size <= this.preferredPartSize) {
      optimalPartSize = size
    }
    // Does the upload fit in MaxMultipartParts parts or less with PreferredPartSize.
    else if (size <= this.preferredPartSize * this.maxMultipartParts) {
      optimalPartSize = this.preferredPartSize
      // Prerequisite: Be aware, that the result of an integer division (x/y) is
      // ALWAYS rounded DOWN, as there are no digits behind the comma.
      // In order to find out, whether we have an exact result or a rounded down
      // one, we can check, whether the remainder of that division is 0 (x%y == 0).
      //
      // So if the result of (size/MaxMultipartParts) is not a rounded down value,
      // then we can use it as our optimalPartSize. But if this division produces a
      // remainder, we have to round up the result by adding +1. Otherwise our
      // upload would not fit into MaxMultipartParts number of parts with that
      // size. We would need an additional part in order to upload everything.
      // While in almost all cases, we could skip the check for the remainder and
      // just add +1 to every result, but there is one case, where doing that would
      // doom our upload. When (MaxObjectSize == MaxPartSize * MaxMultipartParts),
      // by adding +1, we would end up with an optimalPartSize > MaxPartSize.
      // With the current S3 API specifications, we will not run into this problem,
      // but these specs are subject to change, and there are other stores as well,
      // which are implementing the S3 API (e.g. RIAK, Ceph RadosGW), but might
      // have different settings.
    } else if (size % this.maxMultipartParts === 0) {
      optimalPartSize = size / this.maxMultipartParts
      // Having a remainder larger than 0 means, the float result would have
      // digits after the comma (e.g. be something like 10.9). As a result, we can
      // only squeeze our upload into MaxMultipartParts parts, if we rounded UP
      // this division's result. That is what is happending here. We round up by
      // adding +1, if the prior test for (remainder == 0) did not succeed.
    } else {
      optimalPartSize = size / this.maxMultipartParts + 1
    }

    return optimalPartSize
  }

  public async create(upload: Upload) {
    try {
      await this.bucketExists()
      await this.initMultipartUpload(upload)
    } catch (error) {
      this.clearCache(upload.id)
      throw error
    }

    return upload
  }

  /**
   * Write to the file, starting at the provided offset
   */
  public async write(
    readable: http.IncomingMessage | fs.ReadStream,
    id: string
  ): Promise<number> {
    // Metadata request needs to happen first
    const metadata = await this.getMetadata(id)
    let parts = await this.retrieveParts(id)
    let offset = calcOffsetFromParts(parts)
    const partNumber = parts?.length ?? 0
    const nextPartNumber = partNumber + 1

    await this.processUpload(metadata, readable, nextPartNumber, offset)

    try {
      parts = await this.retrieveParts(id)
      offset = calcOffsetFromParts(parts)
    } catch (error) {
      if (error.code === 'RequestTimeout') {
        log(
          'Request "close" event was emitted, however S3 was expecting more data. Failing gracefully.'
        )
        return metadata.file.offset
      }

      if (error.code === 'NoSuchUpload') {
        log(
          'Request "close" event was emitted, however S3 was expecting more data. Most likely the upload is already finished/aborted. Failing gracefully.'
        )
        return metadata.file.offset
      }

      this.clearCache(id)
      log(`[${id}] failed to write file`, error)
      throw error
    }

    if (metadata.file.size === offset) {
      try {
        await this.finishMultipartUpload(metadata, parts as aws.S3.Parts)
        this.clearCache(id)
        return offset
      } catch (error) {
        log(`[${id}] failed to finish upload`, error)
        throw error
      }
    }

    return offset
  }

  public async getUpload(id: string): Promise<Upload> {
    let metadata: MetadataValue
    try {
      metadata = await this.getMetadata(id)
    } catch (error) {
      log('getUpload: No file found.', error)
      throw ERRORS.FILE_NOT_FOUND
    }

    try {
      const parts = await this.retrieveParts(id)
      return new Upload({
        id,
        ...this.cache.get(id)?.file,
        offset: calcOffsetFromParts(parts),
        size: metadata.file.size,
      })
      // eslint-disable-next-line @typescript-eslint/no-explicit-any
    } catch (error: any) {
      if (error.code !== 'NoSuchUpload') {
        log(error)
        throw error
      }

      // When the last part of an upload is finished and the file is successfully written to S3,
      // the upload will no longer be present and requesting it will result in a 404.
      // In that case we return the upload_length as size.
      return new Upload({
        id,
        ...this.cache.get(id)?.file,
        offset: metadata.file.offset,
        size: metadata.file.size,
      })
    }
  }

  public async declareUploadLength(file_id: string, upload_length: number) {
    const {file, upload_id} = await this.getMetadata(file_id)
    if (!file) {
      throw ERRORS.FILE_NOT_FOUND
    }

    file.size = upload_length

    this.saveMetadata(file, upload_id)
  }
}<|MERGE_RESOLUTION|>--- conflicted
+++ resolved
@@ -19,23 +19,7 @@
   return parts && parts.length > 0 ? parts.reduce((a, b) => a + b.Size, 0) : 0
 }
 
-<<<<<<< HEAD
 type Options = {bucket: string; partSize?: number} & aws.S3.Types.ClientConfiguration
-=======
-type Base = {
-  bucket: string
-  region?: string
-  partSize?: number
-}
->>>>>>> 24de83b6
-
-type Options =
-  | ({accessKeyId: string; secretAccessKey: string; credentials?: never} & Base)
-  | ({
-      credentials: aws.RemoteCredentials
-      accessKeyId?: never
-      secretAccessKey?: never
-    } & Base)
 
 type MetadataValue = {file: Upload; upload_id: string}
 // Implementation (based on https://github.com/tus/tusd/blob/master/s3store/s3store.go)
@@ -80,21 +64,13 @@
 
   constructor(options: Options) {
     super()
-<<<<<<< HEAD
     const {bucket, partSize, ...rest} = options
-    // TODO: these are deprecated. Remove these, look up new best practise,
-    // and reflect that in the docs
-    assert.ok(options.accessKeyId, '[S3Store] `accessKeyId` must be set')
-    assert.ok(options.secretAccessKey, '[S3Store] `secretAccessKey` must be set')
-    assert.ok(bucket, '[S3Store] `bucket` must be set')
-=======
     if (options.accessKeyId || options.secretAccessKey) {
       assert.ok(options.accessKeyId, '[S3Store] `accessKeyId` must be set')
       assert.ok(options.secretAccessKey, '[S3Store] `secretAccessKey` must be set')
     } else {
       assert.ok(options.credentials, '[S3Store] `credentials` must be set')
     }
->>>>>>> 24de83b6
 
     this.extensions = ['creation', 'creation-with-upload', 'creation-defer-length']
     this.bucket = bucket
