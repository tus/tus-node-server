import os from 'node:os'
import fs, {promises as fsProm} from 'node:fs'
import stream from 'node:stream/promises'
import type {Readable} from 'node:stream'
import http from 'node:http'

import aws from 'aws-sdk'
import debug from 'debug'

import DataStore from './DataStore'
import StreamSplitter from '../models/StreamSplitter'
import Upload from '../models/Upload'
import {ERRORS, TUS_RESUMABLE} from '../constants'

const log = debug('tus-node-server:stores:s3store')

function calcOffsetFromParts(parts?: aws.S3.Parts) {
  // @ts-expect-error object is not possibly undefined
  return parts && parts.length > 0 ? parts.reduce((a, b) => a + b.Size, 0) : 0
}

type Options = {bucket: string; partSize?: number} & aws.S3.Types.ClientConfiguration

type MetadataValue = {file: Upload; upload_id: string; tus_version: string}
// Implementation (based on https://github.com/tus/tusd/blob/master/s3store/s3store.go)
//
// Once a new tus upload is initiated, multiple objects in S3 are created:
//
// First of all, a new info object is stored which contains (as Metadata) a JSON-encoded
// blob of general information about the upload including its size and meta data.
// This kind of objects have the suffix ".info" in their key.
//
// In addition a new multipart upload
// (http://docs.aws.amazon.com/AmazonS3/latest/dev/uploadobjusingmpu.html) is
// created. Whenever a new chunk is uploaded to tus-node-server using a PATCH request, a
// new part is pushed to the multipart upload on S3.
//
// If meta data is associated with the upload during creation, it will be added
// to the multipart upload and after finishing it, the meta data will be passed
// to the final object. However, the metadata which will be attached to the
// final object can only contain ASCII characters and every non-ASCII character
// will be replaced by a question mark (for example, "Menü" will be "Men?").
// However, this does not apply for the metadata returned by the `_getMetadata`
// function since it relies on the info object for reading the metadata.
// Therefore, HEAD responses will always contain the unchanged metadata, Base64-
// encoded, even if it contains non-ASCII characters.
//
// Once the upload is finished, the multipart upload is completed, resulting in
// the entire file being stored in the bucket. The info object, containing
// meta data is not deleted.
//
// Considerations
//
// In order to support tus' principle of resumable upload, S3's Multipart-Uploads
// are internally used.
// For each incoming PATCH request (a call to `write`), a new part is uploaded
// to S3.
export default class S3Store extends DataStore {
  private bucket: string
  private cache: Map<string, MetadataValue> = new Map()
  private client: aws.S3
  private preferredPartSize: number
  public maxMultipartParts = 10_000 as const
  public minPartSize = 5_242_880 as const // 5MB

  constructor(options: Options) {
    super()
    const {bucket, partSize, ...rest} = options
    this.extensions = ['creation', 'creation-with-upload', 'creation-defer-length']
    this.bucket = bucket
    this.preferredPartSize = partSize || 8 * 1024 * 1024
    // TODO: why the old apiVersion?
    this.client = new aws.S3({apiVersion: '2006-03-01', region: 'eu-west-1', ...rest})
  }

<<<<<<< HEAD
=======
  private async bucketExists() {
    try {
      const data = await this.client.headBucket({Bucket: this.bucket}).promise()
      if (!data) {
        throw new Error(`bucket "${this.bucket}" does not exist`)
      }

      log(`bucket "${this.bucket}" exists`)
    } catch (error) {
      if (error.statusCode === 404) {
        throw new Error(`[S3Store] bucket "${this.bucket}" does not exist`)
      }

      throw error
    }
  }

  /**
   * Creates a multipart upload on S3 attaching any metadata to it.
   * Also, a `${file_id}.info` file is created which holds some information
   * about the upload itself like: `upload_id`, `upload_length`, etc.
   */
  private async initMultipartUpload(upload: Upload) {
    log(`[${upload.id}] initializing multipart upload`)
    const parsedMetadata = this.parseMetadataString(upload.metadata)
    type CreateRequest = Omit<aws.S3.Types.CreateMultipartUploadRequest, 'Metadata'> & {
      Metadata: Record<string, string>
    }
    const request: CreateRequest = {
      Bucket: this.bucket,
      Key: upload.id,
      Metadata: {tus_version: TUS_RESUMABLE},
    }
    const file: Record<string, string | number> = {id: upload.id, offset: upload.offset}

    if (upload.size) {
      file.size = upload.size.toString()
      file.isSizeDeferred = 'false'
    } else {
      file.isSizeDeferred = 'true'
    }

    if (upload.metadata !== undefined) {
      file.metadata = upload.metadata
    }

    if (parsedMetadata.contentType) {
      request.ContentType = parsedMetadata.contentType.decoded
    }

    if (parsedMetadata.filename) {
      request.Metadata.original_name = parsedMetadata.filename.encoded
    }

    // TODO: rename `file` to `upload` to align with the codebase
    request.Metadata.file = JSON.stringify(file)

    const res = await this.client.createMultipartUpload(request).promise()
    log(`[${upload.id}] multipart upload created (${res.UploadId})`)
    return this.saveMetadata(upload, res.UploadId as string)
  }

>>>>>>> eaafa5e2
  /**
   * Saves upload metadata to a `${file_id}.info` file on S3.
   * Please note that the file is empty and the metadata is saved
   * on the S3 object's `Metadata` field, so that only a `headObject`
   * is necessary to retrieve the data.
   */
  private async saveMetadata(file: Upload, upload_id: string) {
    log(`[${file.id}] saving metadata`)
    await this.client
      .putObject({
        Bucket: this.bucket,
        Key: `${file.id}.info`,
        Body: '',
        Metadata: {
          file: JSON.stringify(file),
          upload_id,
          tus_version: TUS_RESUMABLE,
        },
      })
      .promise()
    log(`[${file.id}] metadata file saved`)
    return {file, upload_id}
  }

  /**
   * Retrieves upload metadata previously saved in `${file_id}.info`.
   * There's a small and simple caching mechanism to avoid multiple
   * HTTP calls to S3.
   */
  private async getMetadata(id: string): Promise<MetadataValue> {
    log(`[${id}] retrieving metadata`)
    const cached = this.cache.get(id)
    if (cached?.file) {
      log(`[${id}] metadata from cache`)
      return cached
    }

    log(`[${id}] metadata from s3`)
    const {Metadata} = await this.client
      .headObject({Bucket: this.bucket, Key: `${id}.info`})
      .promise()
    const file = JSON.parse(Metadata?.file as string)
    this.cache.set(id, {
      ...Metadata,
      tus_version: Metadata?.tus_version as string,
      file: new Upload({
        id,
        size: file.size ? Number.parseInt(file.size, 10) : undefined,
        offset: Number.parseInt(file.offset, 10),
        metadata: file.metadata,
      }),
      // Patch for Digital Ocean: if key upload_id (AWS, standard) doesn't exist in Metadata object, fallback to upload-id (DO)
      upload_id: (Metadata?.upload_id as string) || (Metadata?.['upload-id'] as string),
    })
    return this.cache.get(id) as MetadataValue
  }

  /**
   * Parses the Base64 encoded metadata received from the client.
   */
  private parseMetadataString(str?: string) {
    const pairs: Record<string, {encoded: string; decoded?: string}> = {}

    if (!str) {
      return pairs
    }

    for (const pair of str.split(',')) {
      const [key, encoded] = pair.split(' ')
      pairs[key] = {
        encoded,
        decoded: encoded ? Buffer.from(encoded, 'base64').toString('ascii') : undefined,
      }
    }

    return pairs
  }

  private partKey(id: string, isIncomplete = false) {
    if (isIncomplete) {
      id += '.part'
    }

    // TODO: introduce ObjectPrefixing for parts and incomplete parts.
    // ObjectPrefix is prepended to the name of each S3 object that is created
    // to store uploaded files. It can be used to create a pseudo-directory
    // structure in the bucket, e.g. "path/to/my/uploads".
    return id
  }

  private async uploadPart(
    metadata: MetadataValue,
    readStream: fs.ReadStream | Readable,
    partNumber: number
  ): Promise<string> {
    const data = await this.client
      .uploadPart({
        Bucket: this.bucket,
        Key: metadata.file.id,
        UploadId: metadata.upload_id,
        PartNumber: partNumber,
        Body: readStream,
      })
      .promise()
    log(`[${metadata.file.id}] finished uploading part #${partNumber}`)
    return data.ETag as string
  }

  private async uploadIncompletePart(
    id: string,
    readStream: fs.ReadStream | Readable
  ): Promise<string> {
    const data = await this.client
      .putObject({
        Bucket: this.bucket,
        Key: id,
        Body: readStream,
      })
      .promise()
    return data.ETag as string
  }

  private async getIncompletePart(id: string): Promise<Buffer | undefined> {
    try {
      const data = await this.client
        .getObject({
          Bucket: this.bucket,
          Key: id,
        })
        .promise()
      return data.Body as Buffer
    } catch (error) {
      if (
        error.code === 'NoSuchKey' ||
        error.code === 'NoSuchUpload' ||
        error.code === 'AccessDenied'
      ) {
        return undefined
      }

      throw error
    }
  }

  private async deleteIncompletePart(id: string): Promise<void> {
    await this.client
      .deleteObject({
        Bucket: this.bucket,
        Key: id,
      })
      .promise()
  }

  private async prependIncompletePart(path: string, buffer: Buffer): Promise<void> {
    const part = await fsProm.readFile(path, 'utf8')
    buffer.write(part, buffer.length - 1)
    await fsProm.writeFile(path, buffer)
  }

  /**
   * Uploads a stream to s3 using multiple parts
   */
  private async processUpload(
    metadata: MetadataValue,
    readStream: http.IncomingMessage | fs.ReadStream,
    currentPartNumber: number,
    offset: number
  ): Promise<number> {
    const size = metadata.file.size as number
    const promises: Promise<void>[] = []
    let pendingChunkFilepath: string | null = null
    let bytesUploaded = 0
    const splitterStream = new StreamSplitter({
      chunkSize: this.calcOptimalPartSize(size),
      directory: os.tmpdir(),
    })
      .on('chunkStarted', (filepath) => {
        pendingChunkFilepath = filepath
      })
      .on('chunkFinished', ({path, size: partSize}) => {
        pendingChunkFilepath = null

        // eslint-disable-next-line no-async-promise-executor
        const deferred = new Promise<void>(async (resolve, reject) => {
          try {
            const partNumber = currentPartNumber++
            const incompletePartId = this.partKey(metadata.file.id, true)
            // If we received a chunk under the minimum part size in a previous iteration,
            // we used a regular S3 upload to save it in the bucket. We try to get the incomplete part here.
            const incompletePart = await this.getIncompletePart(incompletePartId)
            const isFinalChunk = size === offset + partSize

            if (incompletePart) {
              // We found an incomplete part, prepend it to the chunk on disk we were about to upload,
              // and delete the incomplete part from the bucket. This can be done in parallel.
              await Promise.all([
                this.prependIncompletePart(path, incompletePart),
                this.deleteIncompletePart(incompletePartId),
              ])
            }

            if (partSize > this.minPartSize || isFinalChunk) {
              await this.uploadPart(metadata, fs.createReadStream(path), partNumber)
              offset += partSize
            } else {
              await this.uploadIncompletePart(incompletePartId, fs.createReadStream(path))
            }

            bytesUploaded += partSize
            resolve()
          } catch (error) {
            reject(error)
          } finally {
            fsProm.rm(path).catch(/* ignore */)
          }
        })

        promises.push(deferred)
      })

    try {
      await stream.pipeline(readStream, splitterStream)
    } catch (error) {
      if (pendingChunkFilepath !== null) {
        try {
          await fsProm.rm(pendingChunkFilepath)
        } catch {
          log(`[${metadata.file.id}] failed to remove chunk ${pendingChunkFilepath}`)
        }
      }

      promises.push(Promise.reject(error))
    } finally {
      await Promise.all(promises)
    }

    return bytesUploaded
  }

  /**
   * Completes a multipart upload on S3.
   * This is where S3 concatenates all the uploaded parts.
   */
  private async finishMultipartUpload(metadata: MetadataValue, parts: aws.S3.Parts) {
    const response = await this.client
      .completeMultipartUpload({
        Bucket: this.bucket,
        Key: metadata.file.id,
        UploadId: metadata.upload_id,
        MultipartUpload: {
          Parts: parts.map((part) => {
            return {
              ETag: part.ETag,
              PartNumber: part.PartNumber,
            }
          }),
        },
      })
      .promise()
    return response.Location
  }

  /**
   * Gets the number of complete parts/chunks already uploaded to S3.
   * Retrieves only consecutive parts.
   */
  private async retrieveParts(
    id: string,
    partNumberMarker?: number
  ): Promise<aws.S3.Parts | undefined> {
    const params: aws.S3.ListPartsRequest = {
      Bucket: this.bucket,
      Key: id,
      UploadId: this.cache.get(id)?.upload_id as string,
    }
    if (partNumberMarker) {
      params.PartNumberMarker = partNumberMarker
    }

    const data = await this.client.listParts(params).promise()
    if (data.NextPartNumberMarker) {
      return this.retrieveParts(id, data.NextPartNumberMarker).then((parts) => {
        return [...(data.Parts as aws.S3.Parts), ...(parts as aws.S3.Parts)]
      })
    }

    const parts = data.Parts

    if (parts && !partNumberMarker) {
      return (
        parts
          // eslint-disable-next-line @typescript-eslint/no-non-null-assertion
          .sort((a, b) => a.PartNumber! - b.PartNumber!)
          .filter((value, index) => value.PartNumber === index + 1)
      )
    }

    return parts
  }

  /**
   * Removes cached data for a given file.
   */
  private clearCache(id: string) {
    log(`[${id}] removing cached data`)
    this.cache.delete(id)
  }

  private calcOptimalPartSize(size: number): number {
    let optimalPartSize: number

    // When upload is smaller or equal to PreferredPartSize, we upload in just one part.
    if (size <= this.preferredPartSize) {
      optimalPartSize = size
    }
    // Does the upload fit in MaxMultipartParts parts or less with PreferredPartSize.
    else if (size <= this.preferredPartSize * this.maxMultipartParts) {
      optimalPartSize = this.preferredPartSize
      // The upload is too big for the preferred size.
      // We devide the size with the max amount of parts and round it up.
    } else {
      optimalPartSize = Math.ceil(size / this.maxMultipartParts)
    }

    return optimalPartSize
  }

  /**
   * Creates a multipart upload on S3 attaching any metadata to it.
   * Also, a `${file_id}.info` file is created which holds some information
   * about the upload itself like: `upload_id`, `upload_length`, etc.
   */
  public async create(upload: Upload) {
    try {
      log(`[${upload.id}] initializing multipart upload`)
      const parsedMetadata = this.parseMetadataString(upload.metadata)
      type CreateRequest = Omit<aws.S3.Types.CreateMultipartUploadRequest, 'Metadata'> & {
        Metadata: Record<string, string>
      }
      const request: CreateRequest = {
        Bucket: this.bucket,
        Key: upload.id,
        Metadata: {tus_version: TUS_RESUMABLE, offset: upload.offset.toString()},
      }
      if (upload.size) {
        request.Metadata.size = upload.size.toString()
        request.Metadata.isSizeDeferred = 'false'
      } else {
        request.Metadata.isSizeDeferred = 'true'
      }

      if (upload.metadata !== undefined) {
        request.Metadata.metadata = upload.metadata
      }

      if (parsedMetadata.contentType) {
        request.ContentType = parsedMetadata.contentType.decoded
      }

      if (parsedMetadata.filename) {
        request.Metadata.original_name = parsedMetadata.filename.encoded
      }

      const res = await this.client.createMultipartUpload(request).promise()
      log(`[${upload.id}] multipart upload created (${res.UploadId})`)
      await this.saveMetadata(upload, res.UploadId as string)
    } catch (error) {
      this.clearCache(upload.id)
      throw error
    }

    return upload
  }

  /**
   * Write to the file, starting at the provided offset
   */
  public async write(
    readable: http.IncomingMessage | fs.ReadStream,
    id: string,
    offset: number
  ): Promise<number> {
    // Metadata request needs to happen first
    const metadata = await this.getMetadata(id)
    const parts = await this.retrieveParts(id)
    const partNumber = parts?.length ?? 0
    const nextPartNumber = partNumber + 1

    const bytesUploaded = await this.processUpload(
      metadata,
      readable,
      nextPartNumber,
      offset
    )

    const newOffset = offset + bytesUploaded

    if (metadata.file.size === newOffset) {
      try {
        const parts = await this.retrieveParts(id)
        await this.finishMultipartUpload(metadata, parts as aws.S3.Parts)
        this.clearCache(id)
      } catch (error) {
        log(`[${id}] failed to finish upload`, error)
        throw error
      }
    }

    return newOffset
  }

  public async getUpload(id: string): Promise<Upload> {
    let metadata: MetadataValue
    try {
      metadata = await this.getMetadata(id)
    } catch (error) {
      log('getUpload: No file found.', error)
      throw ERRORS.FILE_NOT_FOUND
    }

    let offset = 0

    try {
      const parts = await this.retrieveParts(id)
      offset = calcOffsetFromParts(parts)
    } catch (error) {
      // Check if the error is caused by the upload not being found. This happens
      // when the multipart upload has already been completed or aborted. Since
      // we already found the info object, we know that the upload has been
      // completed and therefore can ensure the the offset is the size.
      // AWS S3 returns NoSuchUpload, but other implementations, such as DigitalOcean
      // Spaces, can also return NoSuchKey.
      if (error.code === 'NoSuchUpload' || error.code === 'NoSuchKey') {
        return new Upload({
          id,
          ...this.cache.get(id)?.file,
          offset: metadata.file.size as number,
          size: metadata.file.size,
        })
      }

      log(error)
      throw error
    }

    const incompletePart = await this.getIncompletePart(this.partKey(id))

    return new Upload({
      id,
      ...this.cache.get(id)?.file,
      offset: offset + (incompletePart?.length ?? 0),
      size: metadata.file.size,
    })
  }

  public async declareUploadLength(file_id: string, upload_length: number) {
    const {file, upload_id} = await this.getMetadata(file_id)
    if (!file) {
      throw ERRORS.FILE_NOT_FOUND
    }

    file.size = upload_length

    this.saveMetadata(file, upload_id)
  }
}<|MERGE_RESOLUTION|>--- conflicted
+++ resolved
@@ -73,71 +73,6 @@
     this.client = new aws.S3({apiVersion: '2006-03-01', region: 'eu-west-1', ...rest})
   }
 
-<<<<<<< HEAD
-=======
-  private async bucketExists() {
-    try {
-      const data = await this.client.headBucket({Bucket: this.bucket}).promise()
-      if (!data) {
-        throw new Error(`bucket "${this.bucket}" does not exist`)
-      }
-
-      log(`bucket "${this.bucket}" exists`)
-    } catch (error) {
-      if (error.statusCode === 404) {
-        throw new Error(`[S3Store] bucket "${this.bucket}" does not exist`)
-      }
-
-      throw error
-    }
-  }
-
-  /**
-   * Creates a multipart upload on S3 attaching any metadata to it.
-   * Also, a `${file_id}.info` file is created which holds some information
-   * about the upload itself like: `upload_id`, `upload_length`, etc.
-   */
-  private async initMultipartUpload(upload: Upload) {
-    log(`[${upload.id}] initializing multipart upload`)
-    const parsedMetadata = this.parseMetadataString(upload.metadata)
-    type CreateRequest = Omit<aws.S3.Types.CreateMultipartUploadRequest, 'Metadata'> & {
-      Metadata: Record<string, string>
-    }
-    const request: CreateRequest = {
-      Bucket: this.bucket,
-      Key: upload.id,
-      Metadata: {tus_version: TUS_RESUMABLE},
-    }
-    const file: Record<string, string | number> = {id: upload.id, offset: upload.offset}
-
-    if (upload.size) {
-      file.size = upload.size.toString()
-      file.isSizeDeferred = 'false'
-    } else {
-      file.isSizeDeferred = 'true'
-    }
-
-    if (upload.metadata !== undefined) {
-      file.metadata = upload.metadata
-    }
-
-    if (parsedMetadata.contentType) {
-      request.ContentType = parsedMetadata.contentType.decoded
-    }
-
-    if (parsedMetadata.filename) {
-      request.Metadata.original_name = parsedMetadata.filename.encoded
-    }
-
-    // TODO: rename `file` to `upload` to align with the codebase
-    request.Metadata.file = JSON.stringify(file)
-
-    const res = await this.client.createMultipartUpload(request).promise()
-    log(`[${upload.id}] multipart upload created (${res.UploadId})`)
-    return this.saveMetadata(upload, res.UploadId as string)
-  }
-
->>>>>>> eaafa5e2
   /**
    * Saves upload metadata to a `${file_id}.info` file on S3.
    * Please note that the file is empty and the metadata is saved
@@ -471,43 +406,43 @@
    * about the upload itself like: `upload_id`, `upload_length`, etc.
    */
   public async create(upload: Upload) {
-    try {
-      log(`[${upload.id}] initializing multipart upload`)
-      const parsedMetadata = this.parseMetadataString(upload.metadata)
-      type CreateRequest = Omit<aws.S3.Types.CreateMultipartUploadRequest, 'Metadata'> & {
-        Metadata: Record<string, string>
-      }
-      const request: CreateRequest = {
-        Bucket: this.bucket,
-        Key: upload.id,
-        Metadata: {tus_version: TUS_RESUMABLE, offset: upload.offset.toString()},
-      }
-      if (upload.size) {
-        request.Metadata.size = upload.size.toString()
-        request.Metadata.isSizeDeferred = 'false'
-      } else {
-        request.Metadata.isSizeDeferred = 'true'
-      }
-
-      if (upload.metadata !== undefined) {
-        request.Metadata.metadata = upload.metadata
-      }
-
-      if (parsedMetadata.contentType) {
-        request.ContentType = parsedMetadata.contentType.decoded
-      }
-
-      if (parsedMetadata.filename) {
-        request.Metadata.original_name = parsedMetadata.filename.encoded
-      }
-
-      const res = await this.client.createMultipartUpload(request).promise()
-      log(`[${upload.id}] multipart upload created (${res.UploadId})`)
-      await this.saveMetadata(upload, res.UploadId as string)
-    } catch (error) {
-      this.clearCache(upload.id)
-      throw error
-    }
+    log(`[${upload.id}] initializing multipart upload`)
+    const parsedMetadata = this.parseMetadataString(upload.metadata)
+    type CreateRequest = Omit<aws.S3.Types.CreateMultipartUploadRequest, 'Metadata'> & {
+      Metadata: Record<string, string>
+    }
+    const request: CreateRequest = {
+      Bucket: this.bucket,
+      Key: upload.id,
+      Metadata: {tus_version: TUS_RESUMABLE},
+    }
+    const file: Record<string, string | number> = {id: upload.id, offset: upload.offset}
+
+    if (upload.size) {
+      file.size = upload.size.toString()
+      file.isSizeDeferred = 'false'
+    } else {
+      file.isSizeDeferred = 'true'
+    }
+
+    if (upload.metadata !== undefined) {
+      file.metadata = upload.metadata
+    }
+
+    if (parsedMetadata.contentType) {
+      request.ContentType = parsedMetadata.contentType.decoded
+    }
+
+    if (parsedMetadata.filename) {
+      request.Metadata.original_name = parsedMetadata.filename.encoded
+    }
+
+    // TODO: rename `file` to `upload` to align with the codebase
+    request.Metadata.file = JSON.stringify(file)
+
+    const res = await this.client.createMultipartUpload(request).promise()
+    log(`[${upload.id}] multipart upload created (${res.UploadId})`)
+    await this.saveMetadata(upload, res.UploadId as string)
 
     return upload
   }
