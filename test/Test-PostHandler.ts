--- conflicted
+++ resolved
@@ -102,14 +102,7 @@
         })
         req.headers = {'upload-length': '1000', host: 'localhost:3000'}
         await handler.send(req, res)
-<<<<<<< HEAD
-        assert.equal(res._getHeaders().location, '//localhost:3000/test/output/1234')
-=======
-        assert.equal(
-          // @ts-expect-error works but not in types
-          res._header.includes('Location: http://localhost:3000/test/output/1234'),
-          true
-        )
+        assert.equal(res._getHeaders().location, 'http://localhost:3000/test/output/1234')
         assert.equal(res.statusCode, 201)
       })
     })
@@ -129,11 +122,7 @@
           'X-Forwarded-Proto': 'https',
         }
         await handler.send(req, res)
-        assert.equal(
-          // @ts-expect-error works but not in types
-          res._header.includes('Location: https://foo.com/test/output/1234'),
-          true
-        )
+        assert.equal(res._getHeaders().location, 'https://foo.com/test/output/1234')
         assert.equal(res.statusCode, 201)
       })
 
@@ -144,11 +133,7 @@
           Forwarded: 'for=localhost:3000;by=203.0.113.60;proto=https;host=foo.com',
         }
         await handler.send(req, res)
-        assert.equal(
-          // @ts-expect-error works but not in types
-          res._header.includes('Location: https://foo.com/test/output/1234'),
-          true
-        )
+        assert.equal(res._getHeaders().location, 'https://foo.com/test/output/1234')
         assert.equal(res.statusCode, 201)
       })
 
@@ -159,11 +144,7 @@
           Forwarded: 'invalid',
         }
         await handler.send(req, res)
-        assert.equal(
-          // @ts-expect-error works but not in types
-          res._header.includes('Location: http://localhost:3000/test/output/1234'),
-          true
-        )
+        assert.equal(res._getHeaders().location, 'http://localhost:3000/test/output/1234')
         assert.equal(res.statusCode, 201)
       })
 
@@ -174,11 +155,7 @@
           'X-Forwarded-Proto': 'foo',
         }
         await handler.send(req, res)
-        assert.equal(
-          // @ts-expect-error works but not in types
-          res._header.includes('Location: http://localhost:3000/test/output/1234'),
-          true
-        )
+        assert.equal(res._getHeaders().location, 'http://localhost:3000/test/output/1234')
         assert.equal(res.statusCode, 201)
       })
 
@@ -190,12 +167,7 @@
         })
         req.headers = {'upload-length': '1000', host: 'localhost:3000'}
         await handler.send(req, res)
-        assert.equal(
-          // @ts-expect-error works but not in types
-          res._header.includes('Location: http://localhost:3000/1234'),
-          true
-        )
->>>>>>> 8f0a8ef2
+        assert.equal(res._getHeaders().location, 'http://localhost:3000/1234')
         assert.equal(res.statusCode, 201)
       })
     })
