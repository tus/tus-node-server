/* eslint-disable max-nested-callbacks */
import path from 'node:path'
import fs from 'node:fs'
import {strict as assert} from 'node:assert'

import rimraf from 'rimraf'
import request from 'supertest'
import {Storage} from '@google-cloud/storage'

import {MemoryLocker, Server, TUS_RESUMABLE} from '@tus/server'
import {Configstore, MemoryConfigstore} from '@tus/file-store'
import {FileStore} from '@tus/file-store'
import {GCSStore} from '@tus/gcs-store'

import http from 'node:http'
import sinon from 'sinon'
import Throttle from 'throttle'
import {Agent} from 'http'
import {Buffer} from 'buffer'
<<<<<<< HEAD
=======
import {Readable} from 'stream'
import {AddressInfo} from 'net'
import {strict} from 'assert'
>>>>>>> 093efd7d

const STORE_PATH = '/output'
const PROJECT_ID = 'tus-node-server'
const KEYFILE = '../keyfile.json'
const BUCKET = 'tus-node-server-ci'
const FILES_DIRECTORY = path.resolve(STORE_PATH)
const TEST_FILE_SIZE = '960244'
const TEST_FILE_PATH = path.resolve('fixtures', 'test.mp4')
const TEST_METADATA = 'filename d29ybGRfZG9taW5hdGlvbl9wbGFuLnBkZg==,is_confidential'
const gcs = new Storage({
  projectId: PROJECT_ID,
  keyFilename: KEYFILE,
})

const bucket = gcs.bucket(BUCKET)
const deleteFile = (file_name: string) => {
  return new Promise((resolve, reject) => {
    console.log(`[GCLOUD] Deleting ${file_name} from ${bucket.name} bucket`)
    bucket.file(file_name).delete((err, res) => {
      if (err) reject(err)
      else resolve(res)
    })
  })
}

describe('EndToEnd', () => {
  let server: InstanceType<typeof Server>
  let listener: http.Server
  let agent: request.SuperAgentTest
  let file_to_delete: string

  describe('FileStore', () => {
    let file_id: string
    let deferred_file_id: string

    before(() => {
      server = new Server({
        path: STORE_PATH,
        datastore: new FileStore({directory: `./${STORE_PATH}`}),
      })
      listener = server.listen()
      agent = request.agent(listener)
    })

    after((done) => {
      // Remove the files directory
      rimraf(FILES_DIRECTORY, (err) => {
        if (err) {
          return done(err)
        }

        // Clear the config
        // @ts-expect-error we can consider a generic to pass to
        // datastore to narrow down the store type
        const uploads = (server.datastore.configstore as Configstore).list?.() ?? []
        for (const upload in uploads) {
          // @ts-expect-error we can consider a generic to pass to
          // datastore to narrow down the store type
          await(server.datastore.configstore as Configstore).delete(upload)
        }
        listener.close()
        return done()
      })
    })

    describe('HEAD', () => {
      it('should 404 file ids that dont exist', (done) => {
        agent
          .head(`${STORE_PATH}/${file_id}`)
          .set('Tus-Resumable', TUS_RESUMABLE)
          .expect(404)
          .expect('Tus-Resumable', TUS_RESUMABLE)
          .end(done)
      })
    })

    describe('POST', () => {
      it('should create a file that will be deleted', (done) => {
        agent
          .post(STORE_PATH)
          .set('Tus-Resumable', TUS_RESUMABLE)
          .set('Upload-Defer-Length', '1')
          .expect(201)
          .end((_, res) => {
            assert.equal('location' in res.headers, true)
            assert.equal(res.headers['tus-resumable'], TUS_RESUMABLE)
            // Save the id for subsequent tests
            file_to_delete = res.headers.location.split('/').pop()
            done()
          })
      })

      it('should create a file and respond with its location', (done) => {
        agent
          .post(STORE_PATH)
          .set('Tus-Resumable', TUS_RESUMABLE)
          .set('Upload-Length', TEST_FILE_SIZE)
          .set('Upload-Metadata', TEST_METADATA)
          .expect(201)
          .end((_, res) => {
            assert.equal('location' in res.headers, true)
            assert.equal(res.headers['tus-resumable'], TUS_RESUMABLE)
            // Save the id for subsequent tests
            file_id = res.headers.location.split('/').pop()
            done()
          })
      })

      it('should create a file with a deferred length', (done) => {
        agent
          .post(STORE_PATH)
          .set('Tus-Resumable', TUS_RESUMABLE)
          .set('Upload-Defer-Length', '1')
          .set('Upload-Metadata', TEST_METADATA)
          .set('Tus-Resumable', TUS_RESUMABLE)
          .expect(201)
          .end((_, res) => {
            assert.equal('location' in res.headers, true)
            assert.equal(res.headers['tus-resumable'], TUS_RESUMABLE)
            // Save the id for subsequent tests
            deferred_file_id = res.headers.location.split('/').pop()
            done()
          })
      })

      it('should create a file and upload content', (done) => {
        const read_stream = fs.createReadStream(TEST_FILE_PATH)
        const write_stream = agent
          .post(STORE_PATH)
          .set('Tus-Resumable', TUS_RESUMABLE)
          .set('Upload-Length', TEST_FILE_SIZE)
          .set('Content-Type', 'application/offset+octet-stream')
        write_stream.on('response', (res) => {
          assert.equal(res.statusCode, 201)
          assert.equal(res.header['tus-resumable'], TUS_RESUMABLE)
          assert.equal(res.header['upload-offset'], `${TEST_FILE_SIZE}`)
          done()
        })
        // Using .pipe() broke when upgrading to Superagent 3.0+,
        // so now we use data events to read the file to the agent.
        read_stream.on('data', (chunk) => {
          write_stream.write(chunk)
        })
        read_stream.on('end', () => {
          write_stream.end(() => {})
        })
      })
    })

    describe('HEAD', () => {
      before((done) => {
        // Remove the file to delete for 410 Gone test
        rimraf(`${FILES_DIRECTORY}/${file_to_delete}`, () => {
          return done()
        })
      })

      // TODO: this is bad practise! tests should never depend one each other!
      // it('should return 410 Gone for the file that has been deleted', (done) => {
      //   agent
      //     .head(`${STORE_PATH}/${file_to_delete}`)
      //     .set('Tus-Resumable', TUS_RESUMABLE)
      //     .expect(410)
      //     .expect('Tus-Resumable', TUS_RESUMABLE)
      //     .end(done)
      // })

      it('should return a starting offset, metadata for the new file', (done) => {
        agent
          .head(`${STORE_PATH}/${file_id}`)
          .set('Tus-Resumable', TUS_RESUMABLE)
          .expect(200)
          .expect('Upload-Metadata', TEST_METADATA)
          .expect('Upload-Offset', '0')
          .expect('Upload-Length', `${TEST_FILE_SIZE}`)
          .expect('Tus-Resumable', TUS_RESUMABLE)
          .end(done)
      })

      it('should return the defer length of the new deferred file', (done) => {
        agent
          .head(`${STORE_PATH}/${deferred_file_id}`)
          .set('Tus-Resumable', TUS_RESUMABLE)
          .expect(200)
          .expect('Upload-Offset', '0')
          .expect('Upload-Defer-Length', '1')
          .expect('Tus-Resumable', TUS_RESUMABLE)
          .end(done)
      })
    })

    describe('PATCH', () => {
      it('should 404 paths without a file id', (done) => {
        agent
          .patch(`${STORE_PATH}/`)
          .set('Tus-Resumable', TUS_RESUMABLE)
          .set('Upload-Offset', '0')
          .set('Upload-Length', TEST_FILE_SIZE)
          .set('Content-Type', 'application/offset+octet-stream')
          .expect(404)
          .expect('Tus-Resumable', TUS_RESUMABLE)
          .end(done)
      })

      it('should 404 paths that do not exist', (done) => {
        agent
          .patch(`${STORE_PATH}/dont_exist`)
          .set('Tus-Resumable', TUS_RESUMABLE)
          .set('Upload-Offset', '0')
          .set('Upload-Length', TEST_FILE_SIZE)
          .set('Content-Type', 'application/offset+octet-stream')
          .expect(404)
          .expect('Tus-Resumable', TUS_RESUMABLE)
          .end(done)
      })

      it('should upload the file', (done) => {
        const read_stream = fs.createReadStream(TEST_FILE_PATH)
        const write_stream = agent
          .patch(`${STORE_PATH}/${file_id}`)
          .set('Tus-Resumable', TUS_RESUMABLE)
          .set('Upload-Offset', '0')
          .set('Content-Type', 'application/offset+octet-stream')
        write_stream.on('response', (res) => {
          // TODO: this is not called when request fails
          assert.equal(res.statusCode, 204)
          assert.equal(res.header['tus-resumable'], TUS_RESUMABLE)
          assert.equal(res.header['upload-offset'], `${TEST_FILE_SIZE}`)
          done()
        })
        // Using .pipe() broke when upgrading to Superagent 3.0+,
        // so now we use data events to read the file to the agent.
        read_stream.on('data', (chunk) => {
          write_stream.write(chunk)
        })
        read_stream.on('end', () => {
          write_stream.end(() => {})
        })
      })
    })

    describe('HEAD', () => {
      it('should return the ending offset of the uploaded file', (done) => {
        agent
          .head(`${STORE_PATH}/${file_id}`)
          .set('Tus-Resumable', TUS_RESUMABLE)
          .expect(200)
          .expect('Upload-Metadata', TEST_METADATA)
          .expect('Upload-Offset', `${TEST_FILE_SIZE}`)
          .expect('Upload-Length', `${TEST_FILE_SIZE}`)
          .expect('Tus-Resumable', TUS_RESUMABLE)
          .end(done)
      })
    })

    describe('DELETE', () => {
      let server: Server
      let listener: http.Server

      before(() => {
        server = new Server({
          path: STORE_PATH,
          datastore: new FileStore({directory: `./${STORE_PATH}`}),
        })
        listener = server.listen()
        agent = request.agent(listener)
      })

      after((done) => {
        // Remove the files directory
        rimraf(FILES_DIRECTORY, (err) => {
          if (err) {
            return done(err)
          }

          // Clear the config
          // @ts-expect-error we can consider a generic to pass to
          // datastore to narrow down the store type
          const uploads = (server.datastore.configstore as Configstore).list?.() ?? []
          for (const upload in uploads) {
            // @ts-expect-error we can consider a generic to pass to
            // datastore to narrow down the store type
            await(server.datastore.configstore as Configstore).delete(upload)
          }
          listener.close()
          return done()
        })
      })

      it('will allow terminating finished uploads', async () => {
        const body = Buffer.alloc(parseInt(TEST_FILE_SIZE, 10))
        const res = await agent
          .post(STORE_PATH)
          .set('Tus-Resumable', TUS_RESUMABLE)
          .set('Upload-Length', TEST_FILE_SIZE)
          .set('Upload-Metadata', TEST_METADATA)
          .set('Tus-Resumable', TUS_RESUMABLE)
          .expect(201)

        assert.equal('location' in res.headers, true)
        assert.equal(res.headers['tus-resumable'], TUS_RESUMABLE)
        // Save the id for subsequent tests
        const file_id = res.headers.location.split('/').pop()

        await agent
          .patch(`${STORE_PATH}/${file_id}`)
          .set('Tus-Resumable', TUS_RESUMABLE)
          .set('Upload-Offset', '0')
          .set('Content-Type', 'application/offset+octet-stream')
          .send(body)

        // try terminating the upload
        await agent
          .delete(`${STORE_PATH}/${file_id}`)
          .set('Tus-Resumable', TUS_RESUMABLE)
          .expect(204)
      })

      it('will disallow terminating an upload if the upload is already completed', async () => {
        const server = new Server({
          path: STORE_PATH,
          disableTerminationForFinishedUploads: true,
          datastore: new FileStore({directory: `./${STORE_PATH}`}),
        })
        const listener = server.listen()
        const agent = request.agent(listener)

        const body = Buffer.alloc(parseInt(TEST_FILE_SIZE, 10))
        const res = await agent
          .post(STORE_PATH)
          .set('Tus-Resumable', TUS_RESUMABLE)
          .set('Upload-Length', TEST_FILE_SIZE)
          .set('Upload-Metadata', TEST_METADATA)
          .set('Tus-Resumable', TUS_RESUMABLE)
          .expect(201)

        assert.equal('location' in res.headers, true)
        assert.equal(res.headers['tus-resumable'], TUS_RESUMABLE)
        // Save the id for subsequent tests
        const file_id = res.headers.location.split('/').pop()

        await agent
          .patch(`${STORE_PATH}/${file_id}`)
          .set('Tus-Resumable', TUS_RESUMABLE)
          .set('Upload-Offset', '0')
          .set('Content-Type', 'application/offset+octet-stream')
          .send(body)

        // try terminating the upload
        await agent
          .delete(`${STORE_PATH}/${file_id}`)
          .set('Tus-Resumable', TUS_RESUMABLE)
          .expect(400)

        await new Promise<void>((resolve, reject) => {
          listener.close((err) => {
            if (err) {
              reject(err)
              return
            }
            resolve()
          })
        })
      })
    })
  })

  describe('FileStore with relativeLocation', () => {
    before(() => {
      server = new Server({
        path: STORE_PATH,
        datastore: new FileStore({directory: `./${STORE_PATH}`}),
        // Configure the store to return relative path in Location Header
        relativeLocation: true,
      })
      listener = server.listen()
      agent = request.agent(listener)
    })

    after(() => {
      listener.close()
    })

    describe('POST', () => {
      it('should create a file and respond with its _relative_ location', (done) => {
        agent
          .post(STORE_PATH)
          .set('Tus-Resumable', TUS_RESUMABLE)
          .set('Upload-Length', `${TEST_FILE_SIZE}`)
          .set('Upload-Metadata', TEST_METADATA)
          .set('Tus-Resumable', TUS_RESUMABLE)
          .expect(201)
          .end((_, res) => {
            assert.equal('location' in res.headers, true)
            assert.equal(res.headers['tus-resumable'], TUS_RESUMABLE)
            // The location header is not absolute
            assert.equal(!res.headers.location.includes('//'), true)
            // And contains the store path
            assert.equal(res.headers.location.includes(STORE_PATH), true)
            done()
          })
      })
    })
  })

  describe('FileStore with defined expirationPeriodInMilliseconds option', () => {
    let file_id: string

    before(() => {
      server = new Server({
        path: STORE_PATH,
        datastore: new FileStore({
          directory: `./${STORE_PATH}`,
          expirationPeriodInMilliseconds: 50,
          configstore: new MemoryConfigstore(),
        }),
      })
      listener = server.listen()
      agent = request.agent(listener)
    })

    after(() => {
      listener.close()
    })

    describe('OPTIONS', () => {
      it('should respond with expiration in Tus-Extension header', (done) => {
        agent
          .options(STORE_PATH)
          .set('Tus-Resumable', TUS_RESUMABLE)
          .expect(204)
          .expect('Tus-Resumable', TUS_RESUMABLE)
          .expect('Tus-Extension', 'expiration')
          .end((_, res) => {
            res.headers['tus-extension'].includes('expiration')
            done()
          })
      })
    })

    describe('POST', () => {
      it('should respond with Upload-Expires', (done) => {
        agent
          .post(STORE_PATH)
          .set('Tus-Resumable', TUS_RESUMABLE)
          .set('Upload-Length', `${TEST_FILE_SIZE}`)
          .set('Upload-Metadata', TEST_METADATA)
          .set('Tus-Resumable', TUS_RESUMABLE)
          .expect(201)
          .end((_, res) => {
            assert.equal('upload-expires' in res.headers, true)
            file_id = res.headers.location.split('/').pop()
            done()
          })
      })
    })

    describe('PATCH', () => {
      it('unfinished upload response contains header Upload-Expires', async () => {
        const res = await agent
          .post(STORE_PATH)
          .set('Tus-Resumable', TUS_RESUMABLE)
          .set('Upload-Length', `${TEST_FILE_SIZE}`)
          .set('Upload-Metadata', TEST_METADATA)
          .set('Tus-Resumable', TUS_RESUMABLE)
          .expect(201)

        assert.equal('upload-expires' in res.headers, true)
        file_id = res.headers.location.split('/').pop()

        const msg = 'tus test'
        const patch_res = await agent
          .patch(`${STORE_PATH}/${file_id}`)
          .set('Tus-Resumable', TUS_RESUMABLE)
          .set('Upload-Offset', '0')
          .set('Content-Type', 'application/offset+octet-stream')
          .send(msg)
        assert.equal(patch_res.statusCode, 204)
        assert.equal(patch_res.header['tus-resumable'], TUS_RESUMABLE)
        assert.equal(patch_res.header['upload-offset'], `${msg.length}`)
        assert.equal('upload-expires' in patch_res.headers, true)
      })

      it('expired upload responds with 410 Gone', async () => {
        const res = await agent
          .post(STORE_PATH)
          .set('Tus-Resumable', TUS_RESUMABLE)
          .set('Upload-Length', `${TEST_FILE_SIZE}`)
          .set('Upload-Metadata', TEST_METADATA)
          .set('Tus-Resumable', TUS_RESUMABLE)
          .expect(201)

        assert.equal('upload-expires' in res.headers, true)
        file_id = res.headers.location.split('/').pop()

        await new Promise<void>((resolve, reject) => {
          setTimeout(() => {
            const msg = 'tus test'
            agent
              .patch(`${STORE_PATH}/${file_id}`)
              .set('Tus-Resumable', TUS_RESUMABLE)
              .set('Upload-Offset', '0')
              .set('Content-Type', 'application/offset+octet-stream')
              .send(msg)
              .expect(410)
              .then(() => resolve())
              .catch(reject)
          }, 51)
        })
      })
    })

    describe('deleteExpiredFiles', () => {
      it('HEAD request to expired upload returns 410 Gone', (done) => {
        agent
          .head(`${STORE_PATH}/${file_id}`)
          .set('Tus-Resumable', TUS_RESUMABLE)
          .expect(410)
          .end(done)
      })

      it('can delete expired files', async () => {
        const deleted = await server.datastore.deleteExpired()
        assert.equal(deleted >= 1, true)
      })
    })
  })

  describe('FileStore with MaxFileSize', () => {
    before(() => {
      server = new Server({
        path: STORE_PATH,
        maxSize: 1024 * 1024,
        datastore: new FileStore({directory: `./${STORE_PATH}`}),
      })
      listener = server.listen()
      agent = request.agent(listener)
    })

    after(() => {
      listener.close()
    })

    it('should not allow creating an upload that exceed the max-file-size', async () => {
      await agent
        .post(STORE_PATH)
        .set('Tus-Resumable', TUS_RESUMABLE)
        .set('Upload-Length', (1024 * 1024 * 2).toString())
        .set('Upload-Metadata', TEST_METADATA)
        .set('Tus-Resumable', TUS_RESUMABLE)
        .expect(413)
    })

    it('should not allow uploading with fixed length more than the defined MaxFileSize', async () => {
      const body = Buffer.alloc(1024 * 1024 * 2)
      const chunkSize = (1024 * 1024 * 2) / 4
      // purposely set this to 1MB even if we will try uploading 2MB via transfer-encoding: chunked
      const uploadLength = 1024 * 1024

      const res = await agent
        .post(STORE_PATH)
        .set('Tus-Resumable', TUS_RESUMABLE)
        .set('Upload-Length', uploadLength.toString())
        .set('Upload-Metadata', TEST_METADATA)
        .set('Tus-Resumable', TUS_RESUMABLE)
        .expect(201)

      assert.equal('location' in res.headers, true)
      assert.equal(res.headers['tus-resumable'], TUS_RESUMABLE)

      const uploadId = res.headers.location.split('/').pop()

      const uploadChunk = async (body: Buffer, offset = 0) => {
        const res = await agent
          .patch(`${STORE_PATH}/${uploadId}`)
          .set('Tus-Resumable', TUS_RESUMABLE)
          .set('Upload-Offset', offset.toString())
          .set('Content-Type', 'application/offset+octet-stream')
          .send(body)
          .expect(204)
          .expect('Tus-Resumable', TUS_RESUMABLE)

        return parseInt(res.headers['upload-offset'] || '0', 0)
      }

      let offset = 0
      offset = await uploadChunk(body.subarray(offset, chunkSize)) // 500Kb
      offset = await uploadChunk(body.subarray(offset, offset + chunkSize), offset) // 1MB

      try {
        // this request should fail since it exceeds the 1MB mark
        await uploadChunk(body.subarray(offset, offset + chunkSize), offset) // 1.5MB
        throw new Error('failed test')
      } catch (e) {
        assert.equal(e instanceof Error, true)
        assert.equal(
          e.message.includes('got 413 "Payload Too Large"'),
          true,
          `wrong message received "${e.message}"`
        )
      }
    })

    it('should not allow uploading with fixed length more than the defined MaxFileSize using chunked encoding', async () => {
      const body = Buffer.alloc(1024 * 1024 * 2)
      const chunkSize = (1024 * 1024 * 2) / 4
      // purposely set this to 1MB even if we will try uploading 2MB via transfer-encoding: chunked
      const uploadLength = 1024 * 1024

      const res = await agent
        .post(STORE_PATH)
        .set('Tus-Resumable', TUS_RESUMABLE)
        .set('Upload-Length', uploadLength.toString())
        .set('Upload-Metadata', TEST_METADATA)
        .set('Tus-Resumable', TUS_RESUMABLE)
        .expect(201)

      assert.equal('location' in res.headers, true)
      assert.equal(res.headers['tus-resumable'], TUS_RESUMABLE)

      const uploadId = res.headers.location.split('/').pop()
      const address = listener.address() as AddressInfo
      // Options for the HTTP request.
      // transfer-encoding doesn't seem to be supported by superagent
      const options = {
        hostname: 'localhost',
        port: address.port,
        path: `${STORE_PATH}/${uploadId}`,
        method: 'PATCH',
        headers: {
          'Tus-Resumable': TUS_RESUMABLE,
          'Upload-Offset': '0',
          'Content-Type': 'application/offset+octet-stream',
          'Transfer-Encoding': 'chunked',
        },
      }

      const {res: patchResp, body: resBody} = await new Promise<{
        res: http.IncomingMessage
        body: string
      }>((resolve, reject) => {
        const req = http.request(options, (res) => {
          let body = ''
          res.on('data', (chunk) => {
            body += chunk.toString()
          })
          res.on('end', () => {
            resolve({res, body})
          })
        })

        req.on('error', (e) => {
          reject(e)
        })

        req.write(body.subarray(0, chunkSize))
        req.write(body.subarray(chunkSize, chunkSize * 2))
        req.write(body.subarray(chunkSize * 2, chunkSize * 3))
        req.end()
      })

      assert.equal(patchResp.statusCode, 413)
      assert.equal(resBody, 'Maximum size exceeded\n')
    })

    it('should not allow uploading with deferred length more than the defined MaxFileSize', async () => {
      const res = await agent
        .post(STORE_PATH)
        .set('Tus-Resumable', TUS_RESUMABLE)
        .set('Upload-Defer-Length', '1')
        .set('Upload-Metadata', TEST_METADATA)
        .set('Tus-Resumable', TUS_RESUMABLE)
        .expect(201)

      assert.equal('location' in res.headers, true)
      assert.equal(res.headers['tus-resumable'], TUS_RESUMABLE)

      const uploadId = res.headers.location.split('/').pop()
      const body = Buffer.alloc(1024 * 1024 * 2)
      const chunkSize = (1024 * 1024 * 2) / 4

      const uploadChunk = async (body: Buffer, offset = 0, uploadLength = 0) => {
        const req = agent
          .patch(`${STORE_PATH}/${uploadId}`)
          .set('Tus-Resumable', TUS_RESUMABLE)
          .set('Upload-Defer-Length', '1')
          .set('Upload-Offset', offset.toString())
          .set('Content-Type', 'application/offset+octet-stream')

        if (uploadLength) {
          req.set('Upload-Length', uploadLength.toString())
        }

        const res = await req
          .send(body)
          .expect(204)
          .expect('Tus-Resumable', TUS_RESUMABLE)
        return parseInt(res.headers['upload-offset'] || '0', 0)
      }

      let offset = 0
      offset = await uploadChunk(body.subarray(offset, chunkSize)) // 500Kb
      offset = await uploadChunk(body.subarray(offset, offset + chunkSize), offset) // 1MB

      try {
        // this request should fail since it exceeds the 1MB mark
        await uploadChunk(body.subarray(offset, offset + chunkSize), offset) // 1.5MB
        throw new Error('failed test')
      } catch (e) {
        assert.equal(e instanceof Error, true)
        assert.equal(e.message.includes('got 413 "Payload Too Large"'), true)
      }
    })

    it('should not allow uploading with deferred length more than the defined MaxFileSize using chunked encoding', async () => {
      const res = await agent
        .post(STORE_PATH)
        .set('Tus-Resumable', TUS_RESUMABLE)
        .set('Upload-Defer-Length', '1')
        .set('Upload-Metadata', TEST_METADATA)
        .set('Tus-Resumable', TUS_RESUMABLE)
        .expect(201)

      assert.equal('location' in res.headers, true)
      assert.equal(res.headers['tus-resumable'], TUS_RESUMABLE)

      const uploadId = res.headers.location.split('/').pop()
      const body = Buffer.alloc(1024 * 1024 * 2)
      const chunkSize = (1024 * 1024 * 2) / 4

      const address = listener.address() as AddressInfo
      // Options for the HTTP request.
      // transfer-encoding doesn't seem to be supported by superagent
      const options = {
        hostname: 'localhost',
        port: address.port,
        path: `${STORE_PATH}/${uploadId}`,
        method: 'PATCH',
        headers: {
          'Tus-Resumable': TUS_RESUMABLE,
          'Upload-Defer-Length': '1',
          'Upload-Offset': '0',
          'Content-Type': 'application/offset+octet-stream',
          'Transfer-Encoding': 'chunked',
        },
      }

      const {res: patchResp, body: resBody} = await new Promise<{
        res: http.IncomingMessage
        body: string
      }>((resolve, reject) => {
        const req = http.request(options, (res) => {
          let body = ''
          res.on('data', (chunk) => {
            body += chunk.toString()
          })
          res.on('end', () => {
            resolve({res, body})
          })
        })

        req.on('error', (e) => {
          reject(e)
        })

        req.write(body.subarray(0, chunkSize))
        req.write(body.subarray(chunkSize, chunkSize * 2))
        req.write(body.subarray(chunkSize * 2, chunkSize * 3))
        req.end()
      })

      assert.equal(patchResp.statusCode, 413)
      assert.equal(resBody, 'Maximum size exceeded\n')
    })
  })

  describe('GCSStore', () => {
    let file_id: string
    let deferred_file_id: string
    const files_created: string[] = []

    before(() => {
      const storage = new Storage({
        projectId: PROJECT_ID,
        keyFilename: KEYFILE,
      })

      server = new Server({
        path: STORE_PATH,
        datastore: new GCSStore({
          bucket: storage.bucket(BUCKET),
        }),
      })
      listener = server.listen()
      agent = request.agent(listener)
    })

    after((done) => {
      // Delete these files from the bucket for cleanup
      const deletions = files_created.map((file_name) => deleteFile(file_name))
      Promise.all(deletions)
        .then(() => {
          return done()
        })
        .catch(done)
      listener.close()
    })

    describe('HEAD', () => {
      it('should 404 file ids that dont exist', (done) => {
        agent
          .head(`${STORE_PATH}/${file_id}`)
          .set('Tus-Resumable', TUS_RESUMABLE)
          .expect(404)
          .expect('Tus-Resumable', TUS_RESUMABLE)
          .end(done)
      })
    })

    describe('POST', () => {
      // It('should create a file that will be deleted', (done) => {
      //     agent.post(STORE_PATH)
      //     .set('Tus-Resumable', TUS_RESUMABLE)
      //     .set('Upload-Defer-Length', 1)
      //     .set('Tus-Resumable', TUS_RESUMABLE)
      //     .expect(201)
      //     .end((err, res) => {
      //         assert.equal('location' in res.headers, true);
      //         assert.equal(res.headers['tus-resumable'], TUS_RESUMABLE);
      //         // Save the id for subsequent tests
      //         file_to_delete = res.headers.location.split('/').pop();
      //         files_created.push(file_to_delete.split('&upload_id')[0])
      //         done();
      //     });
      // });

      it('should create a file and respond with its location', (done) => {
        agent
          .post(STORE_PATH)
          .set('Tus-Resumable', TUS_RESUMABLE)
          .set('Upload-Length', TEST_FILE_SIZE)
          .set('Upload-Metadata', TEST_METADATA)
          .set('Tus-Resumable', TUS_RESUMABLE)
          .expect(201)
          .end((_, res) => {
            assert.equal('location' in res.headers, true)
            assert.equal(res.headers['tus-resumable'], TUS_RESUMABLE)
            // Save the id for subsequent tests
            file_id = res.headers.location.split('/').pop()
            files_created.push(file_id.split('&upload_id')[0])
            done()
          })
      })

      it('should create a file with a deferred length', (done) => {
        agent
          .post(STORE_PATH)
          .set('Tus-Resumable', TUS_RESUMABLE)
          .set('Upload-Defer-Length', '1')
          .set('Upload-Metadata', TEST_METADATA)
          .set('Tus-Resumable', TUS_RESUMABLE)
          .expect(201)
          .end((_, res) => {
            assert.equal('location' in res.headers, true)
            assert.equal(res.headers['tus-resumable'], TUS_RESUMABLE)
            // Save the id for subsequent tests
            deferred_file_id = res.headers.location.split('/').pop()
            files_created.push(deferred_file_id.split('&upload_id')[0])
            done()
          })
      })

      it('should create a file and upload content', (done) => {
        const read_stream = fs.createReadStream(TEST_FILE_PATH)
        const write_stream = agent
          .post(STORE_PATH)
          .set('Tus-Resumable', TUS_RESUMABLE)
          .set('Upload-Length', TEST_FILE_SIZE)
          .set('Content-Type', 'application/offset+octet-stream')
        write_stream.on('response', (res) => {
          assert.equal(res.statusCode, 201)
          assert.equal(res.header['tus-resumable'], TUS_RESUMABLE)
          assert.equal(res.header['upload-offset'], `${TEST_FILE_SIZE}`)
          done()
        })
        // Using .pipe() broke when upgrading to Superagent 3.0+,
        // so now we use data events to read the file to the agent.
        read_stream.on('data', (chunk) => {
          write_stream.write(chunk)
        })
        read_stream.on('end', () => {
          write_stream.end(() => {})
        })
      })
    })

    describe('HEAD', () => {
      before(() => {
        // Remove the file to delete for 410 Gone test
      })
      // It('should return 410 Gone for the file that has been deleted', (done) => {
      //     agent.head(`${STORE_PATH}/${file_to_delete}`)
      //     .set('Tus-Resumable', TUS_RESUMABLE)
      //     .expect(410)
      //     .expect('Tus-Resumable', TUS_RESUMABLE)
      //     .end(done);
      // });

      it('should return a starting offset, metadata for the new file', (done) => {
        agent
          .head(`${STORE_PATH}/${file_id}`)
          .set('Tus-Resumable', TUS_RESUMABLE)
          .expect(200)
          .expect('Upload-Metadata', TEST_METADATA)
          .expect('Upload-Offset', '0')
          .expect('Upload-Length', `${TEST_FILE_SIZE}`)
          .expect('Tus-Resumable', TUS_RESUMABLE)
          .end(done)
      })

      it('should return the defer length of the new deferred file', (done) => {
        agent
          .head(`${STORE_PATH}/${deferred_file_id}`)
          .set('Tus-Resumable', TUS_RESUMABLE)
          .expect(200)
          .expect('Upload-Offset', '0')
          .expect('Upload-Defer-Length', '1')
          .expect('Tus-Resumable', TUS_RESUMABLE)
          .end(done)
      })
    })

    describe('PATCH', () => {
      it('should 404 paths without a file id', (done) => {
        agent
          .patch(`${STORE_PATH}/`)
          .set('Tus-Resumable', TUS_RESUMABLE)
          .set('Upload-Offset', '0')
          .set('Upload-Length', `${TEST_FILE_SIZE}`)
          .set('Content-Type', 'application/offset+octet-stream')
          .expect(404)
          .expect('Tus-Resumable', TUS_RESUMABLE)
          .end(done)
      })

      it('should 404 paths that do not exist', (done) => {
        agent
          .patch(`${STORE_PATH}/dont_exist`)
          .set('Tus-Resumable', TUS_RESUMABLE)
          .set('Upload-Offset', '0')
          .set('Upload-Length', `${TEST_FILE_SIZE}`)
          .set('Content-Type', 'application/offset+octet-stream')
          .expect(404)
          .expect('Tus-Resumable', TUS_RESUMABLE)
          .end(done)
      })

      it('should upload the file', (done) => {
        const read_stream = fs.createReadStream(TEST_FILE_PATH)
        const write_stream = agent
          .patch(`${STORE_PATH}/${file_id}`)
          .set('Tus-Resumable', TUS_RESUMABLE)
          .set('Upload-Offset', '0')
          .set('Content-Type', 'application/offset+octet-stream')
        write_stream.on('response', (res) => {
          assert.equal(res.statusCode, 204)
          assert.equal(res.header['tus-resumable'], TUS_RESUMABLE)
          assert.equal(res.header['upload-offset'], `${TEST_FILE_SIZE}`)
          bucket
            .file(file_id)
            .getMetadata()
            .then((result) => {
              const metadata = result[0]
              assert.equal(metadata.size, `${TEST_FILE_SIZE}`)
              done()
            })
            .catch(done)
        })
        // Using .pipe() broke when upgrading to Superagent 3.0+,
        // so now we use data events to read the file to the agent.
        read_stream.on('data', (chunk) => {
          write_stream.write(chunk)
        })
        read_stream.on('end', () => {
          write_stream.end(() => {})
        })
      })
    })

    describe('HEAD', () => {
      it('should return the ending offset of the uploaded file', (done) => {
        const read_stream = fs.createReadStream(TEST_FILE_PATH)
        const write_stream = agent
          .post(STORE_PATH)
          .set('Tus-Resumable', TUS_RESUMABLE)
          .set('Upload-Length', TEST_FILE_SIZE)
          .set('Content-Type', 'application/offset+octet-stream')
        write_stream.on('response', (res) => {
          assert.equal(res.statusCode, 201)
          assert.equal(res.header['tus-resumable'], TUS_RESUMABLE)
          assert.equal(res.header['upload-offset'], `${TEST_FILE_SIZE}`)
          const id = res.headers.location.split('/').pop()
          agent
            .head(`${STORE_PATH}/${id}`)
            .set('Tus-Resumable', TUS_RESUMABLE)
            .expect(200)
            .expect('Upload-Offset', `${TEST_FILE_SIZE}`)
            .expect('Upload-Length', `${TEST_FILE_SIZE}`)
            .expect('Tus-Resumable', TUS_RESUMABLE)
            .end(done)
        })
        // Using .pipe() broke when upgrading to Superagent 3.0+,
        // so now we use data events to read the file to the agent.
        read_stream.on('data', (chunk) => {
          write_stream.write(chunk)
        })
        read_stream.on('end', () => {
          write_stream.end(() => {})
        })
      })
    })
  })

  describe('File Store with Locking', () => {
    before(() => {
      server = new Server({
        path: STORE_PATH,
        datastore: new FileStore({directory: `./${STORE_PATH}`}),
        locker: new MemoryLocker(),
      })
      listener = server.listen()
      agent = request.agent(listener)
    })

    after((done) => {
      // Remove the files directory
      rimraf(FILES_DIRECTORY, (err) => {
        if (err) {
          return done(err)
        }

        // Clear the config
        // @ts-expect-error we can consider a generic to pass to
        // datastore to narrow down the store type
        const uploads = (server.datastore.configstore as Configstore).list?.() ?? []
        for (const upload in uploads) {
          // @ts-expect-error we can consider a generic to pass to
          // datastore to narrow down the store type
          await(server.datastore.configstore as Configstore).delete(upload)
        }
        listener.close()
        return done()
      })
    })

    it('will allow another request to acquire the lock by cancelling the previous request', async () => {
      const res = await agent
        .post(STORE_PATH)
        .set('Tus-Resumable', TUS_RESUMABLE)
        .set('Upload-Length', TEST_FILE_SIZE)
        .set('Upload-Metadata', TEST_METADATA)
        .set('Tus-Resumable', TUS_RESUMABLE)
        .expect(201)

      assert.equal('location' in res.headers, true)
      assert.equal(res.headers['tus-resumable'], TUS_RESUMABLE)
      // Save the id for subsequent tests
      const file_id = res.headers.location.split('/').pop()
      const file_size = parseInt(TEST_FILE_SIZE, 10)

      // Slow down writing
      const originalWrite = server.datastore.write.bind(server.datastore)
      sinon.stub(server.datastore, 'write').callsFake((stream, ...args) => {
        const throttleStream = new Throttle({bps: file_size / 4})
        return originalWrite(stream.pipe(throttleStream), ...args)
      })

      const data = Buffer.alloc(parseInt(TEST_FILE_SIZE, 10), 'a')
      const httpAgent = new Agent({
        maxSockets: 2,
        maxFreeSockets: 10,
        timeout: 10000,
        keepAlive: true,
      })

      const createPatchReq = (offset: number) => {
        return agent
          .patch(`${STORE_PATH}/${file_id}`)
          .agent(httpAgent)
          .set('Tus-Resumable', TUS_RESUMABLE)
          .set('Upload-Offset', offset.toString())
          .set('Content-Type', 'application/offset+octet-stream')
          .send(data.subarray(offset))
      }

      const req1 = createPatchReq(0).then((e) => e)
      await wait(100)

      const req2 = agent
        .head(`${STORE_PATH}/${file_id}`)
        .agent(httpAgent)
        .set('Tus-Resumable', TUS_RESUMABLE)
        .expect(200)
        .then((e) => e)

      const [res1, res2] = await Promise.allSettled([req1, req2])
      assert.equal(res1.status, 'fulfilled')
      assert.equal(res2.status, 'fulfilled')
      assert.equal(res1.value.statusCode, 400)
      assert.equal(res1.value.headers['upload-offset'] !== TEST_FILE_SIZE, true)

      assert.equal(res2.value.statusCode, 200)

      // Verify that we are able to resume even if the first request
      // was cancelled by the second request trying to acquire the lock
      const offset = parseInt(res2.value.headers['upload-offset'], 10)

      const finishedUpload = await createPatchReq(offset)

      assert.equal(finishedUpload.statusCode, 204)
      assert.equal(finishedUpload.headers['upload-offset'], TEST_FILE_SIZE)
    }).timeout(20000)
  })
})

const wait = (ms: number) => new Promise((resolve) => setTimeout(resolve, ms))<|MERGE_RESOLUTION|>--- conflicted
+++ resolved
@@ -17,12 +17,7 @@
 import Throttle from 'throttle'
 import {Agent} from 'http'
 import {Buffer} from 'buffer'
-<<<<<<< HEAD
-=======
-import {Readable} from 'stream'
 import {AddressInfo} from 'net'
-import {strict} from 'assert'
->>>>>>> 093efd7d
 
 const STORE_PATH = '/output'
 const PROJECT_ID = 'tus-node-server'
