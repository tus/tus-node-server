/* eslint-disable max-nested-callbacks */
import path from 'node:path'
import fs from 'node:fs'
import {strict as assert} from 'node:assert'

import rimraf from 'rimraf'
import request from 'supertest'
import {Storage} from '@google-cloud/storage'

<<<<<<< HEAD
import {Server, TUS_RESUMABLE, ERRORS} from '@tus/server'
import {Configstore, MemoryConfigstore} from '@tus/file-store'
=======
import {Server, TUS_RESUMABLE, MemoryConfigstore} from '@tus/server'
>>>>>>> 8b8be66b
import {FileStore} from '@tus/file-store'
import {GCSStore} from '@tus/gcs-store'

import type http from 'node:http'

const STORE_PATH = '/output'
const PROJECT_ID = 'tus-node-server'
const KEYFILE = '../keyfile.json'
const BUCKET = 'tus-node-server-ci'
const FILES_DIRECTORY = path.resolve(STORE_PATH)
const TEST_FILE_SIZE = '960244'
const TEST_FILE_PATH = path.resolve('fixtures', 'test.mp4')
const TEST_METADATA = 'filename d29ybGRfZG9taW5hdGlvbl9wbGFuLnBkZg==,is_confidential'
const gcs = new Storage({
  projectId: PROJECT_ID,
  keyFilename: KEYFILE,
})

const bucket = gcs.bucket(BUCKET)
const deleteFile = (file_name: string) => {
  return new Promise((resolve, reject) => {
    console.log(`[GCLOUD] Deleting ${file_name} from ${bucket.name} bucket`)
    bucket.file(file_name).delete((err, res) => {
      if (err) reject(err)
      else resolve(res)
    })
  })
}

describe('EndToEnd', () => {
  let server: InstanceType<typeof Server>
  let listener: http.Server
  let agent: request.SuperAgentTest
  let file_to_delete: string

  describe('FileStore', () => {
    let file_id: string
    let deferred_file_id: string

    before(() => {
      server = new Server({
        path: STORE_PATH,
        datastore: new FileStore({directory: `./${STORE_PATH}`}),
      })
      listener = server.listen()
      agent = request.agent(listener)
    })

    after((done) => {
      // Remove the files directory
      rimraf(FILES_DIRECTORY, (err) => {
        if (err) {
          return done(err)
        }

        // Clear the config
        // @ts-expect-error we can consider a generic to pass to
        // datastore to narrow down the store type
        const uploads = (server.datastore.configstore as Configstore).list?.() ?? []
        for (const upload in uploads) {
          // @ts-expect-error we can consider a generic to pass to
          // datastore to narrow down the store type
          await(server.datastore.configstore as Configstore).delete(upload)
        }
        listener.close()
        return done()
      })
    })

    describe('HEAD', () => {
      it('should 404 file ids that dont exist', (done) => {
        agent
          .head(`${STORE_PATH}/${file_id}`)
          .set('Tus-Resumable', TUS_RESUMABLE)
          .expect(404)
          .expect('Tus-Resumable', TUS_RESUMABLE)
          .end(done)
      })
    })

    describe('POST', () => {
      it('should create a file that will be deleted', (done) => {
        agent
          .post(STORE_PATH)
          .set('Tus-Resumable', TUS_RESUMABLE)
          .set('Upload-Defer-Length', '1')
          .expect(201)
          .end((_, res) => {
            assert.equal('location' in res.headers, true)
            assert.equal(res.headers['tus-resumable'], TUS_RESUMABLE)
            // Save the id for subsequent tests
            file_to_delete = res.headers.location.split('/').pop()
            done()
          })
      })

      it('should create a file and respond with its location', (done) => {
        agent
          .post(STORE_PATH)
          .set('Tus-Resumable', TUS_RESUMABLE)
          .set('Upload-Length', TEST_FILE_SIZE)
          .set('Upload-Metadata', TEST_METADATA)
          .expect(201)
          .end((_, res) => {
            assert.equal('location' in res.headers, true)
            assert.equal(res.headers['tus-resumable'], TUS_RESUMABLE)
            // Save the id for subsequent tests
            file_id = res.headers.location.split('/').pop()
            done()
          })
      })

      it('should create a file with a deferred length', (done) => {
        agent
          .post(STORE_PATH)
          .set('Tus-Resumable', TUS_RESUMABLE)
          .set('Upload-Defer-Length', '1')
          .set('Upload-Metadata', TEST_METADATA)
          .set('Tus-Resumable', TUS_RESUMABLE)
          .expect(201)
          .end((_, res) => {
            assert.equal('location' in res.headers, true)
            assert.equal(res.headers['tus-resumable'], TUS_RESUMABLE)
            // Save the id for subsequent tests
            deferred_file_id = res.headers.location.split('/').pop()
            done()
          })
      })

      it('should create a file and upload content', (done) => {
        const read_stream = fs.createReadStream(TEST_FILE_PATH)
        const write_stream = agent
          .post(STORE_PATH)
          .set('Tus-Resumable', TUS_RESUMABLE)
          .set('Upload-Length', TEST_FILE_SIZE)
          .set('Content-Type', 'application/offset+octet-stream')
        write_stream.on('response', (res) => {
          assert.equal(res.statusCode, 201)
          assert.equal(res.header['tus-resumable'], TUS_RESUMABLE)
          assert.equal(res.header['upload-offset'], `${TEST_FILE_SIZE}`)
          done()
        })
        // Using .pipe() broke when upgrading to Superagent 3.0+,
        // so now we use data events to read the file to the agent.
        read_stream.on('data', (chunk) => {
          write_stream.write(chunk)
        })
        read_stream.on('end', () => {
          write_stream.end(() => {})
        })
      })
    })

    describe('HEAD', () => {
      before((done) => {
        // Remove the file to delete for 410 Gone test
        rimraf(`${FILES_DIRECTORY}/${file_to_delete}`, () => {
          return done()
        })
      })

      // TODO: this is bad practise! tests should never depend one each other!
      // it('should return 410 Gone for the file that has been deleted', (done) => {
      //   agent
      //     .head(`${STORE_PATH}/${file_to_delete}`)
      //     .set('Tus-Resumable', TUS_RESUMABLE)
      //     .expect(410)
      //     .expect('Tus-Resumable', TUS_RESUMABLE)
      //     .end(done)
      // })

      it('should return a starting offset, metadata for the new file', (done) => {
        agent
          .head(`${STORE_PATH}/${file_id}`)
          .set('Tus-Resumable', TUS_RESUMABLE)
          .expect(200)
          .expect('Upload-Metadata', TEST_METADATA)
          .expect('Upload-Offset', '0')
          .expect('Upload-Length', `${TEST_FILE_SIZE}`)
          .expect('Tus-Resumable', TUS_RESUMABLE)
          .end(done)
      })

      it('should return the defer length of the new deferred file', (done) => {
        agent
          .head(`${STORE_PATH}/${deferred_file_id}`)
          .set('Tus-Resumable', TUS_RESUMABLE)
          .expect(200)
          .expect('Upload-Offset', '0')
          .expect('Upload-Defer-Length', '1')
          .expect('Tus-Resumable', TUS_RESUMABLE)
          .end(done)
      })
    })

    describe('PATCH', () => {
      it('should 404 paths without a file id', (done) => {
        agent
          .patch(`${STORE_PATH}/`)
          .set('Tus-Resumable', TUS_RESUMABLE)
          .set('Upload-Offset', '0')
          .set('Upload-Length', TEST_FILE_SIZE)
          .set('Content-Type', 'application/offset+octet-stream')
          .expect(404)
          .expect('Tus-Resumable', TUS_RESUMABLE)
          .end(done)
      })

      it('should 404 paths that do not exist', (done) => {
        agent
          .patch(`${STORE_PATH}/dont_exist`)
          .set('Tus-Resumable', TUS_RESUMABLE)
          .set('Upload-Offset', '0')
          .set('Upload-Length', TEST_FILE_SIZE)
          .set('Content-Type', 'application/offset+octet-stream')
          .expect(404)
          .expect('Tus-Resumable', TUS_RESUMABLE)
          .end(done)
      })

      it('should upload the file', (done) => {
        const read_stream = fs.createReadStream(TEST_FILE_PATH)
        const write_stream = agent
          .patch(`${STORE_PATH}/${file_id}`)
          .set('Tus-Resumable', TUS_RESUMABLE)
          .set('Upload-Offset', '0')
          .set('Content-Type', 'application/offset+octet-stream')
        write_stream.on('response', (res) => {
          // TODO: this is not called when request fails
          assert.equal(res.statusCode, 204)
          assert.equal(res.header['tus-resumable'], TUS_RESUMABLE)
          assert.equal(res.header['upload-offset'], `${TEST_FILE_SIZE}`)
          done()
        })
        // Using .pipe() broke when upgrading to Superagent 3.0+,
        // so now we use data events to read the file to the agent.
        read_stream.on('data', (chunk) => {
          write_stream.write(chunk)
        })
        read_stream.on('end', () => {
          write_stream.end(() => {})
        })
      })
    })

    describe('HEAD', () => {
      it('should return the ending offset of the uploaded file', (done) => {
        agent
          .head(`${STORE_PATH}/${file_id}`)
          .set('Tus-Resumable', TUS_RESUMABLE)
          .expect(200)
          .expect('Upload-Metadata', TEST_METADATA)
          .expect('Upload-Offset', `${TEST_FILE_SIZE}`)
          .expect('Upload-Length', `${TEST_FILE_SIZE}`)
          .expect('Tus-Resumable', TUS_RESUMABLE)
          .end(done)
      })
    })
  })

  describe('FileStore with relativeLocation', () => {
    before(() => {
      server = new Server({
        path: STORE_PATH,
        datastore: new FileStore({directory: `./${STORE_PATH}`}),
        // Configure the store to return relative path in Location Header
        relativeLocation: true,
      })
      listener = server.listen()
      agent = request.agent(listener)
    })

    after(() => {
      listener.close()
    })

    describe('POST', () => {
      it('should create a file and respond with its _relative_ location', (done) => {
        agent
          .post(STORE_PATH)
          .set('Tus-Resumable', TUS_RESUMABLE)
          .set('Upload-Length', `${TEST_FILE_SIZE}`)
          .set('Upload-Metadata', TEST_METADATA)
          .set('Tus-Resumable', TUS_RESUMABLE)
          .expect(201)
          .end((_, res) => {
            assert.equal('location' in res.headers, true)
            assert.equal(res.headers['tus-resumable'], TUS_RESUMABLE)
            // The location header is not absolute
            assert.equal(!res.headers.location.includes('//'), true)
            // And contains the store path
            assert.equal(res.headers.location.includes(STORE_PATH), true)
            done()
          })
      })
    })
  })

  describe('FileStore with defined expirationPeriodInMilliseconds option', () => {
    let file_id: string

    before(() => {
      server = new Server({
        path: STORE_PATH,
        datastore: new FileStore({
          directory: `./${STORE_PATH}`,
          expirationPeriodInMilliseconds: 50,
          configstore: new MemoryConfigstore(),
        }),
      })
      listener = server.listen()
      agent = request.agent(listener)
    })

    after(() => {
      listener.close()
    })

    describe('OPTIONS', () => {
      it('should respond with expiration in Tus-Extension header', (done) => {
        agent
          .options(STORE_PATH)
          .set('Tus-Resumable', TUS_RESUMABLE)
          .expect(204)
          .expect('Tus-Resumable', TUS_RESUMABLE)
          .expect('Tus-Extension', 'expiration')
          .end((_, res) => {
            res.headers['tus-extension'].includes('expiration')
            done()
          })
      })
    })

    describe('POST', () => {
      it('should respond with Upload-Expires', (done) => {
        agent
          .post(STORE_PATH)
          .set('Tus-Resumable', TUS_RESUMABLE)
          .set('Upload-Length', `${TEST_FILE_SIZE}`)
          .set('Upload-Metadata', TEST_METADATA)
          .set('Tus-Resumable', TUS_RESUMABLE)
          .expect(201)
          .end((_, res) => {
            assert.equal('upload-expires' in res.headers, true)
            file_id = res.headers.location.split('/').pop()
            done()
          })
      })
    })

    describe('PATCH', () => {
      it('unfinished upload response contains header Upload-Expires', (done) => {
        agent
          .post(STORE_PATH)
          .set('Tus-Resumable', TUS_RESUMABLE)
          .set('Upload-Length', `${TEST_FILE_SIZE}`)
          .set('Upload-Metadata', TEST_METADATA)
          .set('Tus-Resumable', TUS_RESUMABLE)
          .expect(201)
          .end((_, res) => {
            assert.equal('upload-expires' in res.headers, true)
            file_id = res.headers.location.split('/').pop()
          })

        const msg = 'tus test'
        const write_stream = agent
          .patch(`${STORE_PATH}/${file_id}`)
          .set('Tus-Resumable', TUS_RESUMABLE)
          .set('Upload-Offset', '0')
          .set('Content-Type', 'application/offset+octet-stream')
        write_stream.on('response', (res) => {
          assert.equal(res.statusCode, 204)
          assert.equal(res.header['tus-resumable'], TUS_RESUMABLE)
          assert.equal(res.header['upload-offset'], `${msg.length}`)
          assert.equal('upload-expires' in res.headers, true)
          done()
        })
        write_stream.write(msg)
        write_stream.end(() => {})
      })

      it('expired upload responds with 410 Gone', (done) => {
        agent
          .post(STORE_PATH)
          .set('Tus-Resumable', TUS_RESUMABLE)
          .set('Upload-Length', `${TEST_FILE_SIZE}`)
          .set('Upload-Metadata', TEST_METADATA)
          .set('Tus-Resumable', TUS_RESUMABLE)
          .expect(201)
          .end((_, res) => {
            assert.equal('upload-expires' in res.headers, true)
            file_id = res.headers.location.split('/').pop()

            setTimeout(() => {
              const msg = 'tus test'
              const write_stream = agent
                .patch(`${STORE_PATH}/${file_id}`)
                .set('Tus-Resumable', TUS_RESUMABLE)
                .set('Upload-Offset', '0')
                .set('Content-Type', 'application/offset+octet-stream')
              write_stream.on('response', (res) => {
                assert.equal(res.statusCode, 410)
                done()
              })
              write_stream.write(msg)
              write_stream.end(() => {})
            }, 51)
          })
      })
    })

    describe('deleteExpiredFiles', () => {
      it('HEAD request to expired upload returns 410 Gone', (done) => {
        agent
          .head(`${STORE_PATH}/${file_id}`)
          .set('Tus-Resumable', TUS_RESUMABLE)
          .expect(410)
          .end(done)
      })

<<<<<<< HEAD
      it('can delete expired files', async () => {
        const deleted = await server.datastore.deleteExpired()
        assert.equal(deleted >= 1, true)
=======
      it('can delete expired files', (done) => {
        server.datastore
          .deleteExpired()
          .then((deleted) => {
            assert.equal(deleted >= 1, true)
            done()
          })
          .catch((error) => {
            done(error)
          })
>>>>>>> 8b8be66b
      })
    })
  })

  describe('GCSStore', () => {
    let file_id: string
    let deferred_file_id: string
    const files_created: string[] = []

    before(() => {
      const storage = new Storage({
        projectId: PROJECT_ID,
        keyFilename: KEYFILE,
      })

      server = new Server({
        path: STORE_PATH,
        datastore: new GCSStore({
          bucket: storage.bucket(BUCKET),
        }),
      })
      listener = server.listen()
      agent = request.agent(listener)
    })

    after((done) => {
      // Delete these files from the bucket for cleanup
      const deletions = files_created.map((file_name) => deleteFile(file_name))
      Promise.all(deletions)
        .then(() => {
          return done()
        })
        .catch(done)
      listener.close()
    })

    describe('HEAD', () => {
      it('should 404 file ids that dont exist', (done) => {
        agent
          .head(`${STORE_PATH}/${file_id}`)
          .set('Tus-Resumable', TUS_RESUMABLE)
          .expect(404)
          .expect('Tus-Resumable', TUS_RESUMABLE)
          .end(done)
      })
    })

    describe('POST', () => {
      // It('should create a file that will be deleted', (done) => {
      //     agent.post(STORE_PATH)
      //     .set('Tus-Resumable', TUS_RESUMABLE)
      //     .set('Upload-Defer-Length', 1)
      //     .set('Tus-Resumable', TUS_RESUMABLE)
      //     .expect(201)
      //     .end((err, res) => {
      //         assert.equal('location' in res.headers, true);
      //         assert.equal(res.headers['tus-resumable'], TUS_RESUMABLE);
      //         // Save the id for subsequent tests
      //         file_to_delete = res.headers.location.split('/').pop();
      //         files_created.push(file_to_delete.split('&upload_id')[0])
      //         done();
      //     });
      // });

      it('should create a file and respond with its location', (done) => {
        agent
          .post(STORE_PATH)
          .set('Tus-Resumable', TUS_RESUMABLE)
          .set('Upload-Length', TEST_FILE_SIZE)
          .set('Upload-Metadata', TEST_METADATA)
          .set('Tus-Resumable', TUS_RESUMABLE)
          .expect(201)
          .end((_, res) => {
            assert.equal('location' in res.headers, true)
            assert.equal(res.headers['tus-resumable'], TUS_RESUMABLE)
            // Save the id for subsequent tests
            file_id = res.headers.location.split('/').pop()
            files_created.push(file_id.split('&upload_id')[0])
            done()
          })
      })

      it('should create a file with a deferred length', (done) => {
        agent
          .post(STORE_PATH)
          .set('Tus-Resumable', TUS_RESUMABLE)
          .set('Upload-Defer-Length', '1')
          .set('Upload-Metadata', TEST_METADATA)
          .set('Tus-Resumable', TUS_RESUMABLE)
          .expect(201)
          .end((_, res) => {
            assert.equal('location' in res.headers, true)
            assert.equal(res.headers['tus-resumable'], TUS_RESUMABLE)
            // Save the id for subsequent tests
            deferred_file_id = res.headers.location.split('/').pop()
            files_created.push(deferred_file_id.split('&upload_id')[0])
            done()
          })
      })

      it('should create a file and upload content', (done) => {
        const read_stream = fs.createReadStream(TEST_FILE_PATH)
        const write_stream = agent
          .post(STORE_PATH)
          .set('Tus-Resumable', TUS_RESUMABLE)
          .set('Upload-Length', TEST_FILE_SIZE)
          .set('Content-Type', 'application/offset+octet-stream')
        write_stream.on('response', (res) => {
          assert.equal(res.statusCode, 201)
          assert.equal(res.header['tus-resumable'], TUS_RESUMABLE)
          assert.equal(res.header['upload-offset'], `${TEST_FILE_SIZE}`)
          done()
        })
        // Using .pipe() broke when upgrading to Superagent 3.0+,
        // so now we use data events to read the file to the agent.
        read_stream.on('data', (chunk) => {
          write_stream.write(chunk)
        })
        read_stream.on('end', () => {
          write_stream.end(() => {})
        })
      })
    })

    describe('HEAD', () => {
      before(() => {
        // Remove the file to delete for 410 Gone test
      })
      // It('should return 410 Gone for the file that has been deleted', (done) => {
      //     agent.head(`${STORE_PATH}/${file_to_delete}`)
      //     .set('Tus-Resumable', TUS_RESUMABLE)
      //     .expect(410)
      //     .expect('Tus-Resumable', TUS_RESUMABLE)
      //     .end(done);
      // });

      it('should return a starting offset, metadata for the new file', (done) => {
        agent
          .head(`${STORE_PATH}/${file_id}`)
          .set('Tus-Resumable', TUS_RESUMABLE)
          .expect(200)
          .expect('Upload-Metadata', TEST_METADATA)
          .expect('Upload-Offset', '0')
          .expect('Upload-Length', `${TEST_FILE_SIZE}`)
          .expect('Tus-Resumable', TUS_RESUMABLE)
          .end(done)
      })

      it('should return the defer length of the new deferred file', (done) => {
        agent
          .head(`${STORE_PATH}/${deferred_file_id}`)
          .set('Tus-Resumable', TUS_RESUMABLE)
          .expect(200)
          .expect('Upload-Offset', '0')
          .expect('Upload-Defer-Length', '1')
          .expect('Tus-Resumable', TUS_RESUMABLE)
          .end(done)
      })
    })

    describe('PATCH', () => {
      it('should 404 paths without a file id', (done) => {
        agent
          .patch(`${STORE_PATH}/`)
          .set('Tus-Resumable', TUS_RESUMABLE)
          .set('Upload-Offset', '0')
          .set('Upload-Length', `${TEST_FILE_SIZE}`)
          .set('Content-Type', 'application/offset+octet-stream')
          .expect(404)
          .expect('Tus-Resumable', TUS_RESUMABLE)
          .end(done)
      })

      it('should 404 paths that do not exist', (done) => {
        agent
          .patch(`${STORE_PATH}/dont_exist`)
          .set('Tus-Resumable', TUS_RESUMABLE)
          .set('Upload-Offset', '0')
          .set('Upload-Length', `${TEST_FILE_SIZE}`)
          .set('Content-Type', 'application/offset+octet-stream')
          .expect(404)
          .expect('Tus-Resumable', TUS_RESUMABLE)
          .end(done)
      })

      it('should upload the file', (done) => {
        const read_stream = fs.createReadStream(TEST_FILE_PATH)
        const write_stream = agent
          .patch(`${STORE_PATH}/${file_id}`)
          .set('Tus-Resumable', TUS_RESUMABLE)
          .set('Upload-Offset', '0')
          .set('Content-Type', 'application/offset+octet-stream')
        write_stream.on('response', (res) => {
          assert.equal(res.statusCode, 204)
          assert.equal(res.header['tus-resumable'], TUS_RESUMABLE)
          assert.equal(res.header['upload-offset'], `${TEST_FILE_SIZE}`)
          bucket
            .file(file_id)
            .getMetadata()
            .then((result) => {
              const metadata = result[0]
              assert.equal(metadata.size, `${TEST_FILE_SIZE}`)
              done()
            })
            .catch(done)
        })
        // Using .pipe() broke when upgrading to Superagent 3.0+,
        // so now we use data events to read the file to the agent.
        read_stream.on('data', (chunk) => {
          write_stream.write(chunk)
        })
        read_stream.on('end', () => {
          write_stream.end(() => {})
        })
      })
    })

    describe('HEAD', () => {
      it('should return the ending offset of the uploaded file', (done) => {
        const read_stream = fs.createReadStream(TEST_FILE_PATH)
        const write_stream = agent
          .post(STORE_PATH)
          .set('Tus-Resumable', TUS_RESUMABLE)
          .set('Upload-Length', TEST_FILE_SIZE)
          .set('Content-Type', 'application/offset+octet-stream')
        write_stream.on('response', (res) => {
          assert.equal(res.statusCode, 201)
          assert.equal(res.header['tus-resumable'], TUS_RESUMABLE)
          assert.equal(res.header['upload-offset'], `${TEST_FILE_SIZE}`)
          const id = res.headers.location.split('/').pop()
          agent
            .head(`${STORE_PATH}/${id}`)
            .set('Tus-Resumable', TUS_RESUMABLE)
            .expect(200)
            .expect('Upload-Offset', `${TEST_FILE_SIZE}`)
            .expect('Upload-Length', `${TEST_FILE_SIZE}`)
            .expect('Tus-Resumable', TUS_RESUMABLE)
            .end(done)
        })
        // Using .pipe() broke when upgrading to Superagent 3.0+,
        // so now we use data events to read the file to the agent.
        read_stream.on('data', (chunk) => {
          write_stream.write(chunk)
        })
        read_stream.on('end', () => {
          write_stream.end(() => {})
        })
      })
    })
  })
})<|MERGE_RESOLUTION|>--- conflicted
+++ resolved
@@ -7,12 +7,8 @@
 import request from 'supertest'
 import {Storage} from '@google-cloud/storage'
 
-<<<<<<< HEAD
-import {Server, TUS_RESUMABLE, ERRORS} from '@tus/server'
+import {Server, TUS_RESUMABLE} from '@tus/server'
 import {Configstore, MemoryConfigstore} from '@tus/file-store'
-=======
-import {Server, TUS_RESUMABLE, MemoryConfigstore} from '@tus/server'
->>>>>>> 8b8be66b
 import {FileStore} from '@tus/file-store'
 import {GCSStore} from '@tus/gcs-store'
 
@@ -433,22 +429,9 @@
           .end(done)
       })
 
-<<<<<<< HEAD
       it('can delete expired files', async () => {
         const deleted = await server.datastore.deleteExpired()
         assert.equal(deleted >= 1, true)
-=======
-      it('can delete expired files', (done) => {
-        server.datastore
-          .deleteExpired()
-          .then((deleted) => {
-            assert.equal(deleted >= 1, true)
-            done()
-          })
-          .catch((error) => {
-            done(error)
-          })
->>>>>>> 8b8be66b
       })
     })
   })
