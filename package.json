{
  "name": "tus-node-server",
  "description": "Node.js tus server",
  "version": "0.2.8",
  "repository": {
    "type": "git",
    "url": "git+https://github.com/tus/tus-node-server.git"
  },
  "keywords": [
    "tus",
    "framework",
    "resumable",
    "upload",
    "protocol",
    "app",
    "api",
    "server"
  ],
  "author": "Ben Stahl <bhstahl@gmail.com>",
  "license": "MIT",
  "bugs": {
    "url": "https://github.com/tus/tus-node-server/issues"
  },
  "homepage": "https://github.com/tus/tus-node-server#readme",
  "engines": {
    "node": ">=6.0"
  },
  "files": [
    "LICENSE",
    "README.md",
    "index.js",
    "lib/"
  ],
  "main": "index.js",
  "scripts": {
    "test": "NODE_ENV=test mocha",
    "coveralls": "NODE_ENV=test istanbul cover ./node_modules/mocha/bin/_mocha --report lcovonly -- -R spec && cat ./coverage/lcov.info | ./node_modules/coveralls/bin/coveralls.js && rm -rf ./coverage",
    "demo": "node demo/server.js",
    "gcs_demo": "DATA_STORE=GCSDataStore node demo/server.js",
    "lint": "eslint ."
  },
  "devDependencies": {
    "@vimeo/eslint-config-player": "^4.0.1",
    "babel-eslint": "^6.0.4",
    "coveralls": "^2.11.4",
    "eslint": "^2.9.0",
    "eslint-plugin-promise": "^1.1.0",
    "istanbul": "^0.4.0",
    "mocha": "^2.3.3",
    "mocha-lcov-reporter": "^1.0.0",
    "should": "^8.0.1",
    "supertest": "^1.1.0",
    "tus-js-client": "^1.4.5"
  },
  "dependencies": {
<<<<<<< HEAD
    "@google-cloud/storage": "1.1.1",
=======
    "aws-sdk": "^2.91.0",
>>>>>>> 5090c6e0
    "configstore": "^3.1.1",
    "crypto-rand": "0.0.2",
    "debug": "^2.6.8",
    "google-auto-auth": "^0.8.1",
<<<<<<< HEAD
=======
    "google-cloud": "^0.57.0",
    "mkdirp": "^0.5.1",
>>>>>>> 5090c6e0
    "object-assign": "^4.1.1",
    "request": "^2.72.0"
  }
}<|MERGE_RESOLUTION|>--- conflicted
+++ resolved
@@ -53,20 +53,13 @@
     "tus-js-client": "^1.4.5"
   },
   "dependencies": {
-<<<<<<< HEAD
     "@google-cloud/storage": "1.1.1",
-=======
     "aws-sdk": "^2.91.0",
->>>>>>> 5090c6e0
     "configstore": "^3.1.1",
     "crypto-rand": "0.0.2",
     "debug": "^2.6.8",
     "google-auto-auth": "^0.8.1",
-<<<<<<< HEAD
-=======
-    "google-cloud": "^0.57.0",
     "mkdirp": "^0.5.1",
->>>>>>> 5090c6e0
     "object-assign": "^4.1.1",
     "request": "^2.72.0"
   }
