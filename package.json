{
  "$schema": "https://json.schemastore.org/package.json",
  "name": "tus-node-server",
<<<<<<< HEAD
  "version": "0.8.0",
  "description": "Node.js tus server",
=======
  "description": "Node.js tus server",
  "version": "0.8.1",
  "repository": {
    "type": "git",
    "url": "git+https://github.com/tus/tus-node-server.git"
  },
>>>>>>> f6670b04
  "keywords": [
    "tus",
    "framework",
    "resumable",
    "upload",
    "protocol",
    "app",
    "api",
    "server"
  ],
  "homepage": "https://github.com/tus/tus-node-server#readme",
  "bugs": {
    "url": "https://github.com/tus/tus-node-server/issues"
  },
  "repository": {
    "type": "git",
    "url": "git+https://github.com/tus/tus-node-server.git"
  },
  "license": "MIT",
  "author": "Ben Stahl <bhstahl@gmail.com>",
  "main": "index.js",
  "files": [
    "LICENSE",
    "README.md",
    "index.js",
    "index.d.ts",
    "lib/"
  ],
  "scripts": {
    "coverage": "nyc npm test",
    "demo": "node demo/server.js",
    "format": "prettier --write .",
    "gcs_demo": "cross-env DATA_STORE=GCSDataStore node demo/server.js",
    "lint": "eslint .",
    "s3_demo": "cross-env DATA_STORE=S3Store node demo/server.js",
    "test": "cross-env NODE_ENV=test mocha --timeout 15000 --exit --extension ts --require ts-node/register",
    "test:local": "env-cmd npm run test"
  },
  "dependencies": {
    "@google-cloud/storage": "^6.2.2",
    "aws-sdk": "^2.1064.0",
    "configstore": "^5.0.1",
    "debug": "^4.3.3"
  },
  "devDependencies": {
    "@types/configstore": "^6.0.0",
    "@types/debug": "^4.1.7",
    "@types/mocha": "^10.0.0",
    "@types/node": "^18.7.23",
    "@types/rimraf": "^3.0.2",
    "@types/sinon": "^10.0.13",
    "@types/supertest": "^2.0.12",
    "@typescript-eslint/eslint-plugin": "^5.38.1",
    "@typescript-eslint/parser": "^5.38.1",
    "cross-env": "^7.0.3",
    "env-cmd": "^10.1.0",
    "eslint": "^8.24.0",
    "eslint-plugin-prettier": "^4.2.1",
    "istanbul": "^0.4.5",
    "mocha": "^9.2.0",
    "node-mocks-http": "^1.11.0",
    "nyc": "^15.1.0",
    "prettier": "^2.7.1",
    "rimraf": "^3.0.2",
    "should": "^13.2.3",
    "sinon": "^13.0.1",
    "supertest": "^6.2.2",
<<<<<<< HEAD
    "ts-node": "^10.9.1",
    "tus-js-client": "^3.0.0",
    "typescript": "^4.8.4"
=======
    "tus-js-client": "^2.3.0"
>>>>>>> f6670b04
  },
  "engines": {
    "node": ">=14.14"
  }
}<|MERGE_RESOLUTION|>--- conflicted
+++ resolved
@@ -1,17 +1,8 @@
 {
   "$schema": "https://json.schemastore.org/package.json",
   "name": "tus-node-server",
-<<<<<<< HEAD
   "version": "0.8.0",
   "description": "Node.js tus server",
-=======
-  "description": "Node.js tus server",
-  "version": "0.8.1",
-  "repository": {
-    "type": "git",
-    "url": "git+https://github.com/tus/tus-node-server.git"
-  },
->>>>>>> f6670b04
   "keywords": [
     "tus",
     "framework",
@@ -79,13 +70,9 @@
     "should": "^13.2.3",
     "sinon": "^13.0.1",
     "supertest": "^6.2.2",
-<<<<<<< HEAD
     "ts-node": "^10.9.1",
-    "tus-js-client": "^3.0.0",
+    "tus-js-client": "^2.3.0",
     "typescript": "^4.8.4"
-=======
-    "tus-js-client": "^2.3.0"
->>>>>>> f6670b04
   },
   "engines": {
     "node": ">=14.14"
