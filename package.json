--- conflicted
+++ resolved
@@ -1,31 +1,26 @@
 {
-  "$schema": "https://json.schemastore.org/package.json",
-  "private": true,
-  "workspaces": ["packages/*", "demo", "test"],
-  "scripts": {
-    "build": "tsc --build",
-    "demo": "npm run --workspace demo start",
-    "demo:gcs": "npm run --workspace demo start:gcs",
-    "demo:s3": "npm run --workspace demo start:s3",
-<<<<<<< HEAD
-    "demo:azure": "npm run --workspace demo start:azure",
-    "lint": "eslint .",
-    "format": "eslint --fix .",
-=======
-    "lint": "biome lint --write .",
-    "format": "biome format --write .",
-    "format:check": "biome format --error-on-warnings .",
->>>>>>> 65990d3a
-    "pretest": "tsc --build",
-    "test": "npm test -w ./packages",
-    "version": "changeset version",
-    "release": "gh workflow run release",
-    "release:local": "npm run build && changeset publish"
-  },
-  "devDependencies": {
-    "@biomejs/biome": "1.8.3",
-    "@changesets/changelog-github": "^0.5.0",
-    "@changesets/cli": "^2.27.1",
-    "typescript": "^5.5.4"
-  }
+	"$schema": "https://json.schemastore.org/package.json",
+	"private": true,
+	"workspaces": ["packages/*", "demo", "test"],
+	"scripts": {
+		"build": "tsc --build",
+		"demo": "npm run --workspace demo start",
+		"demo:gcs": "npm run --workspace demo start:gcs",
+		"demo:s3": "npm run --workspace demo start:s3",
+		"demo:azure": "npm run --workspace demo start:azure",
+		"lint": "biome lint --write .",
+		"format": "biome format --write .",
+		"format:check": "biome format --error-on-warnings .",
+		"pretest": "tsc --build",
+		"test": "npm test -w ./packages",
+		"version": "changeset version",
+		"release": "gh workflow run release",
+		"release:local": "npm run build && changeset publish"
+	},
+	"devDependencies": {
+		"@biomejs/biome": "1.8.3",
+		"@changesets/changelog-github": "^0.5.0",
+		"@changesets/cli": "^2.27.1",
+		"typescript": "^5.5.4"
+	}
 }