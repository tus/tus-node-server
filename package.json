{
  "name": "tus-node-server",
  "description": "Node.js tus server",
  "version": "0.5.1",
  "repository": {
    "type": "git",
    "url": "git+https://github.com/tus/tus-node-server.git"
  },
  "keywords": [
    "tus",
    "framework",
    "resumable",
    "upload",
    "protocol",
    "app",
    "api",
    "server"
  ],
  "author": "Ben Stahl <bhstahl@gmail.com>",
  "license": "MIT",
  "bugs": {
    "url": "https://github.com/tus/tus-node-server/issues"
  },
  "homepage": "https://github.com/tus/tus-node-server#readme",
  "engines": {
    "node": ">=10.0"
  },
  "files": [
    "LICENSE",
    "README.md",
    "index.js",
    "index.d.ts",
    "lib/"
  ],
  "main": "index.js",
  "scripts": {
    "test": "cross-env NODE_ENV=test mocha --timeout 5000 --exit",
    "coverage": "nyc npm test",
    "demo": "node demo/server.js",
    "gcs_demo": "cross-env DATA_STORE=GCSDataStore node demo/server.js",
    "s3_demo": "cross-env DATA_STORE=S3Store node demo/server.js",
    "lint": "eslint ."
  },
  "devDependencies": {
    "@vimeo/eslint-config-player": "^5.0.1",
    "babel-eslint": "^10.1.0",
    "cross-env": "^7.0.3",
    "eslint": "^7.32.0",
    "eslint-plugin-promise": "^4.2.1",
    "istanbul": "^0.4.5",
    "mocha": "^9.2.0",
    "node-mocks-http": "^1.11.0",
    "nyc": "^15.1.0",
    "rimraf": "^3.0.2",
    "should": "^13.2.3",
    "sinon": "^12.0.1",
    "supertest": "^6.2.2",
    "tus-js-client": "^2.3.0"
  },
  "dependencies": {
<<<<<<< HEAD
    "@google-cloud/storage": "^5.3.0",
    "aws-sdk": "^2.929.0",
=======
    "@google-cloud/storage": "^5.18.1",
    "aws-sdk": "^2.1064.0",
>>>>>>> 116a6308
    "configstore": "^5.0.1",
    "debug": "^4.3.3"
  }
}<|MERGE_RESOLUTION|>--- conflicted
+++ resolved
@@ -58,13 +58,8 @@
     "tus-js-client": "^2.3.0"
   },
   "dependencies": {
-<<<<<<< HEAD
-    "@google-cloud/storage": "^5.3.0",
-    "aws-sdk": "^2.929.0",
-=======
     "@google-cloud/storage": "^5.18.1",
     "aws-sdk": "^2.1064.0",
->>>>>>> 116a6308
     "configstore": "^5.0.1",
     "debug": "^4.3.3"
   }
