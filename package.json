--- conflicted
+++ resolved
@@ -11,14 +11,9 @@
     "demo": "npm run --workspace demo start",
     "demo:gcs": "npm run --workspace demo start:gcs",
     "demo:s3": "npm run --workspace demo start:s3",
-<<<<<<< HEAD
     "lint": "eslint .",
     "format": "eslint --fix .",
-=======
-    "lint": "turbo run lint",
-    "format": "turbo run format",
     "pretest": "tsc --build",
->>>>>>> dc491982
     "test": "turbo run test",
     "version": "changeset version",
     "release": "gh workflow run release",
